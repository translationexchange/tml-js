--- conflicted
+++ resolved
@@ -1,3 +1,11 @@
+/****************************************************************************
+***
+***  MD5 (Message-Digest Algorithm)
+***  http://www.webtoolkit.info/javascript-md5.html
+***
+***  MD5 was developed by Professor Ronald L. Rivest in 1994. 
+***  Its 128 bit (16 byte) message digest makes it a faster implementation than SHA-1.
+****************************************************************************/
 
 var MD5 = function (string) {
  
@@ -198,7 +206,37 @@
   var temp = WordToHex(a)+WordToHex(b)+WordToHex(c)+WordToHex(d);
  
   return temp.toLowerCase();
-};
+};/**
+ * Copyright (c) 2014 Michael Berkovich, TranslationExchange.com
+ *
+ *  _______                  _       _   _             ______          _
+ * |__   __|                | |     | | (_)           |  ____|        | |
+ *    | |_ __ __ _ _ __  ___| | __ _| |_ _  ___  _ __ | |__  __  _____| |__   __ _ _ __   __ _  ___
+ *    | | '__/ _` | '_ \/ __| |/ _` | __| |/ _ \| '_ \|  __| \ \/ / __| '_ \ / _` | '_ \ / _` |/ _ \
+ *    | | | | (_| | | | \__ \ | (_| | |_| | (_) | | | | |____ >  < (__| | | | (_| | | | | (_| |  __/
+ *    |_|_|  \__,_|_| |_|___/_|\__,_|\__|_|\___/|_| |_|______/_/\_\___|_| |_|\__,_|_| |_|\__, |\___|
+ *                                                                                        __/ |
+ *                                                                                       |___/
+ * Permission is hereby granted, free of charge, to any person obtaining
+ * a copy of this software and associated documentation files (the
+ * "Software"), to deal in the Software without restriction, including
+ * without limitation the rights to use, copy, modify, merge, publish,
+ * distribute, sublicense, and/or sell copies of the Software, and to
+ * permit persons to whom the Software is furnished to do so, subject to
+ * the following conditions:
+ *
+ * The above copyright notice and this permission notice shall be
+ * included in all copies or substantial portions of the Software.
+ *
+ * THE SOFTWARE IS PROVIDED "AS IS", WITHOUT WARRANTY OF ANY KIND,
+ * EXPRESS OR IMPLIED, INCLUDING BUT NOT LIMITED TO THE WARRANTIES OF
+ * MERCHANTABILITY, FITNESS FOR A PARTICULAR PURPOSE AND
+ * NONINFRINGEMENT. IN NO EVENT SHALL THE AUTHORS OR COPYRIGHT HOLDERS BE
+ * LIABLE FOR ANY CLAIM, DAMAGES OR OTHER LIABILITY, WHETHER IN AN ACTION
+ * OF CONTRACT, TORT OR OTHERWISE, ARISING FROM, OUT OF OR IN CONNECTION
+ * WITH THE SOFTWARE OR THE USE OR OTHER DEALINGS IN THE SOFTWARE.
+ */
+
 var Tr8n = {
   "Tokenizers": {},
   "Tokens": {},
@@ -208,12 +246,52 @@
   "Api": {},
   "Cache": {}
 }
-;
+;/**
+ * Copyright (c) 2014 Michael Berkovich, TranslationExchange.com
+ *
+ *  _______                  _       _   _             ______          _
+ * |__   __|                | |     | | (_)           |  ____|        | |
+ *    | |_ __ __ _ _ __  ___| | __ _| |_ _  ___  _ __ | |__  __  _____| |__   __ _ _ __   __ _  ___
+ *    | | '__/ _` | '_ \/ __| |/ _` | __| |/ _ \| '_ \|  __| \ \/ / __| '_ \ / _` | '_ \ / _` |/ _ \
+ *    | | | | (_| | | | \__ \ | (_| | |_| | (_) | | | | |____ >  < (__| | | | (_| | | | | (_| |  __/
+ *    |_|_|  \__,_|_| |_|___/_|\__,_|\__|_|\___/|_| |_|______/_/\_\___|_| |_|\__,_|_| |_|\__, |\___|
+ *                                                                                        __/ |
+ *                                                                                       |___/
+ * Permission is hereby granted, free of charge, to any person obtaining
+ * a copy of this software and associated documentation files (the
+ * "Software"), to deal in the Software without restriction, including
+ * without limitation the rights to use, copy, modify, merge, publish,
+ * distribute, sublicense, and/or sell copies of the Software, and to
+ * permit persons to whom the Software is furnished to do so, subject to
+ * the following conditions:
+ *
+ * The above copyright notice and this permission notice shall be
+ * included in all copies or substantial portions of the Software.
+ *
+ * THE SOFTWARE IS PROVIDED "AS IS", WITHOUT WARRANTY OF ANY KIND,
+ * EXPRESS OR IMPLIED, INCLUDING BUT NOT LIMITED TO THE WARRANTIES OF
+ * MERCHANTABILITY, FITNESS FOR A PARTICULAR PURPOSE AND
+ * NONINFRINGEMENT. IN NO EVENT SHALL THE AUTHORS OR COPYRIGHT HOLDERS BE
+ * LIABLE FOR ANY CLAIM, DAMAGES OR OTHER LIABILITY, WHETHER IN AN ACTION
+ * OF CONTRACT, TORT OR OTHERWISE, ARISING FROM, OUT OF OR IN CONNECTION
+ * WITH THE SOFTWARE OR THE USE OR OTHER DEALINGS IN THE SOFTWARE.
+ */
+
 var crypto = require('crypto');
 
+/**
+ * Utils
+ */
 Tr8n.Utils = {
 
-    hashValue: function(hash, key, default_value) {
+  /**
+   * hashValue
+   *
+   * @param {object} hash - hash to look for data
+   * @param {string} key - dot separated nested key
+   * @param {string} default_value - value to be returned if nothing is found
+   */
+  hashValue: function(hash, key, default_value) {
     default_value = default_value || null;
     var parts = key.split(".");
     for(var i=0; i<parts.length; i++) {
@@ -228,7 +306,8 @@
     allowed = (((allowed || '') + '')
       .toLowerCase()
       .match(/<[a-z][a-z0-9]*>/g) || [])
-      .join('');     var tags = /<\/?([a-z][a-z0-9]*)\b[^>]*>/gi,
+      .join(''); // making sure the allowed arg is a string containing only tags in lowercase (<a><b><c>)
+    var tags = /<\/?([a-z][a-z0-9]*)\b[^>]*>/gi,
       commentsAndPhpTags = /<!--[\s\S]*?-->|<\?(?:php)?[\s\S]*?\?>/gi;
     return input.replace(commentsAndPhpTags, '')
       .replace(tags, function($0, $1) {
@@ -257,14 +336,17 @@
     if(obj == null || typeof(obj) != 'object')
       return obj;
   
-    var temp = obj.constructor();   
+    var temp = obj.constructor(); // changed
+  
     for(var key in obj)
       temp[key] = clone(obj[key]);
     return temp;
   },
   
   keys: function(obj) {
-        return Object.keys(obj);
+  //  var keys = []; for (k in obj) {keys.push(k)}
+  //  return keys;
+    return Object.keys(obj);
   },
   
   generateKey: function(label, description) {
@@ -327,16 +409,136 @@
     }
     return destination;
   }
-};;
+};;/**
+ * Copyright (c) 2014 Michael Berkovich, TranslationExchange.com
+ *
+ *  _______                  _       _   _             ______          _
+ * |__   __|                | |     | | (_)           |  ____|        | |
+ *    | |_ __ __ _ _ __  ___| | __ _| |_ _  ___  _ __ | |__  __  _____| |__   __ _ _ __   __ _  ___
+ *    | | '__/ _` | '_ \/ __| |/ _` | __| |/ _ \| '_ \|  __| \ \/ / __| '_ \ / _` | '_ \ / _` |/ _ \
+ *    | | | | (_| | | | \__ \ | (_| | |_| | (_) | | | | |____ >  < (__| | | | (_| | | | | (_| |  __/
+ *    |_|_|  \__,_|_| |_|___/_|\__,_|\__|_|\___/|_| |_|______/_/\_\___|_| |_|\__,_|_| |_|\__, |\___|
+ *                                                                                        __/ |
+ *                                                                                       |___/
+ * Permission is hereby granted, free of charge, to any person obtaining
+ * a copy of this software and associated documentation files (the
+ * "Software"), to deal in the Software without restriction, including
+ * without limitation the rights to use, copy, modify, merge, publish,
+ * distribute, sublicense, and/or sell copies of the Software, and to
+ * permit persons to whom the Software is furnished to do so, subject to
+ * the following conditions:
+ *
+ * The above copyright notice and this permission notice shall be
+ * included in all copies or substantial portions of the Software.
+ *
+ * THE SOFTWARE IS PROVIDED "AS IS", WITHOUT WARRANTY OF ANY KIND,
+ * EXPRESS OR IMPLIED, INCLUDING BUT NOT LIMITED TO THE WARRANTIES OF
+ * MERCHANTABILITY, FITNESS FOR A PARTICULAR PURPOSE AND
+ * NONINFRINGEMENT. IN NO EVENT SHALL THE AUTHORS OR COPYRIGHT HOLDERS BE
+ * LIABLE FOR ANY CLAIM, DAMAGES OR OTHER LIABILITY, WHETHER IN AN ACTION
+ * OF CONTRACT, TORT OR OTHERWISE, ARISING FROM, OUT OF OR IN CONNECTION
+ * WITH THE SOFTWARE OR THE USE OR OTHER DEALINGS IN THE SOFTWARE.
+ */
+
 Tr8n.Api.Ajax = function() {
 
-};;
+};;/**
+ * Copyright (c) 2014 Michael Berkovich, TranslationExchange.com
+ *
+ *  _______                  _       _   _             ______          _
+ * |__   __|                | |     | | (_)           |  ____|        | |
+ *    | |_ __ __ _ _ __  ___| | __ _| |_ _  ___  _ __ | |__  __  _____| |__   __ _ _ __   __ _  ___
+ *    | | '__/ _` | '_ \/ __| |/ _` | __| |/ _ \| '_ \|  __| \ \/ / __| '_ \ / _` | '_ \ / _` |/ _ \
+ *    | | | | (_| | | | \__ \ | (_| | |_| | (_) | | | | |____ >  < (__| | | | (_| | | | | (_| |  __/
+ *    |_|_|  \__,_|_| |_|___/_|\__,_|\__|_|\___/|_| |_|______/_/\_\___|_| |_|\__,_|_| |_|\__, |\___|
+ *                                                                                        __/ |
+ *                                                                                       |___/
+ * Permission is hereby granted, free of charge, to any person obtaining
+ * a copy of this software and associated documentation files (the
+ * "Software"), to deal in the Software without restriction, including
+ * without limitation the rights to use, copy, modify, merge, publish,
+ * distribute, sublicense, and/or sell copies of the Software, and to
+ * permit persons to whom the Software is furnished to do so, subject to
+ * the following conditions:
+ *
+ * The above copyright notice and this permission notice shall be
+ * included in all copies or substantial portions of the Software.
+ *
+ * THE SOFTWARE IS PROVIDED "AS IS", WITHOUT WARRANTY OF ANY KIND,
+ * EXPRESS OR IMPLIED, INCLUDING BUT NOT LIMITED TO THE WARRANTIES OF
+ * MERCHANTABILITY, FITNESS FOR A PARTICULAR PURPOSE AND
+ * NONINFRINGEMENT. IN NO EVENT SHALL THE AUTHORS OR COPYRIGHT HOLDERS BE
+ * LIABLE FOR ANY CLAIM, DAMAGES OR OTHER LIABILITY, WHETHER IN AN ACTION
+ * OF CONTRACT, TORT OR OTHERWISE, ARISING FROM, OUT OF OR IN CONNECTION
+ * WITH THE SOFTWARE OR THE USE OR OTHER DEALINGS IN THE SOFTWARE.
+ */
+
 Tr8n.Api.Jsonp = function() {
 
-};;
+};;/**
+ * Copyright (c) 2014 Michael Berkovich, TranslationExchange.com
+ *
+ *  _______                  _       _   _             ______          _
+ * |__   __|                | |     | | (_)           |  ____|        | |
+ *    | |_ __ __ _ _ __  ___| | __ _| |_ _  ___  _ __ | |__  __  _____| |__   __ _ _ __   __ _  ___
+ *    | | '__/ _` | '_ \/ __| |/ _` | __| |/ _ \| '_ \|  __| \ \/ / __| '_ \ / _` | '_ \ / _` |/ _ \
+ *    | | | | (_| | | | \__ \ | (_| | |_| | (_) | | | | |____ >  < (__| | | | (_| | | | | (_| |  __/
+ *    |_|_|  \__,_|_| |_|___/_|\__,_|\__|_|\___/|_| |_|______/_/\_\___|_| |_|\__,_|_| |_|\__, |\___|
+ *                                                                                        __/ |
+ *                                                                                       |___/
+ * Permission is hereby granted, free of charge, to any person obtaining
+ * a copy of this software and associated documentation files (the
+ * "Software"), to deal in the Software without restriction, including
+ * without limitation the rights to use, copy, modify, merge, publish,
+ * distribute, sublicense, and/or sell copies of the Software, and to
+ * permit persons to whom the Software is furnished to do so, subject to
+ * the following conditions:
+ *
+ * The above copyright notice and this permission notice shall be
+ * included in all copies or substantial portions of the Software.
+ *
+ * THE SOFTWARE IS PROVIDED "AS IS", WITHOUT WARRANTY OF ANY KIND,
+ * EXPRESS OR IMPLIED, INCLUDING BUT NOT LIMITED TO THE WARRANTIES OF
+ * MERCHANTABILITY, FITNESS FOR A PARTICULAR PURPOSE AND
+ * NONINFRINGEMENT. IN NO EVENT SHALL THE AUTHORS OR COPYRIGHT HOLDERS BE
+ * LIABLE FOR ANY CLAIM, DAMAGES OR OTHER LIABILITY, WHETHER IN AN ACTION
+ * OF CONTRACT, TORT OR OTHERWISE, ARISING FROM, OUT OF OR IN CONNECTION
+ * WITH THE SOFTWARE OR THE USE OR OTHER DEALINGS IN THE SOFTWARE.
+ */
+
 Tr8n.Api.Request = function() {
 
-};;
+};;/**
+ * Copyright (c) 2014 Michael Berkovich, TranslationExchange.com
+ *
+ *  _______                  _       _   _             ______          _
+ * |__   __|                | |     | | (_)           |  ____|        | |
+ *    | |_ __ __ _ _ __  ___| | __ _| |_ _  ___  _ __ | |__  __  _____| |__   __ _ _ __   __ _  ___
+ *    | | '__/ _` | '_ \/ __| |/ _` | __| |/ _ \| '_ \|  __| \ \/ / __| '_ \ / _` | '_ \ / _` |/ _ \
+ *    | | | | (_| | | | \__ \ | (_| | |_| | (_) | | | | |____ >  < (__| | | | (_| | | | | (_| |  __/
+ *    |_|_|  \__,_|_| |_|___/_|\__,_|\__|_|\___/|_| |_|______/_/\_\___|_| |_|\__,_|_| |_|\__, |\___|
+ *                                                                                        __/ |
+ *                                                                                       |___/
+ * Permission is hereby granted, free of charge, to any person obtaining
+ * a copy of this software and associated documentation files (the
+ * "Software"), to deal in the Software without restriction, including
+ * without limitation the rights to use, copy, modify, merge, publish,
+ * distribute, sublicense, and/or sell copies of the Software, and to
+ * permit persons to whom the Software is furnished to do so, subject to
+ * the following conditions:
+ *
+ * The above copyright notice and this permission notice shall be
+ * included in all copies or substantial portions of the Software.
+ *
+ * THE SOFTWARE IS PROVIDED "AS IS", WITHOUT WARRANTY OF ANY KIND,
+ * EXPRESS OR IMPLIED, INCLUDING BUT NOT LIMITED TO THE WARRANTIES OF
+ * MERCHANTABILITY, FITNESS FOR A PARTICULAR PURPOSE AND
+ * NONINFRINGEMENT. IN NO EVENT SHALL THE AUTHORS OR COPYRIGHT HOLDERS BE
+ * LIABLE FOR ANY CLAIM, DAMAGES OR OTHER LIABILITY, WHETHER IN AN ACTION
+ * OF CONTRACT, TORT OR OTHERWISE, ARISING FROM, OUT OF OR IN CONNECTION
+ * WITH THE SOFTWARE OR THE USE OR OTHER DEALINGS IN THE SOFTWARE.
+ */
+
 
 
 
@@ -345,22 +547,29 @@
 };
 
 Tr8n.Cache.Base.prototype = {
+
+  version_key       : '__tr8n_version__',
+  key_prefix        : 'tr8n_v',
 
   read_only         : true,
   cached_by_source  : true,
   name              : "",
 
   fetch: function(){
-      },
+    // should be overwritten
+  },
 
   store: function(key, value){
-      },
+    // should be overwritten
+  },
 
   delete: function(key) {
-      },
+    // should be overwritten
+  },
 
   exists: function(key) {
-      },
+    // should be overwritten
+  },
 
   warn: function(msg) {
     console.warn("%s - %s", this.name, msg)
@@ -370,17 +579,114 @@
     console.info("%s - %s", this.name, msg)
   },
 
-  versionedKey: function() {
-    return "tr8n_v" 
-  }
-
-};
+  version:function() {
+    if (!this.version) {
+      this.version = 1; // fetch version from cache, ugh.
+    }
+    return this.version;
+  },
+
+  versionedKey: function(key) {
+    return this.key_prefix + this.version + "_" + key;
+  }
+
+};/**
+ * Copyright (c) 2014 Michael Berkovich, TranslationExchange.com
+ *
+ *  _______                  _       _   _             ______          _
+ * |__   __|                | |     | | (_)           |  ____|        | |
+ *    | |_ __ __ _ _ __  ___| | __ _| |_ _  ___  _ __ | |__  __  _____| |__   __ _ _ __   __ _  ___
+ *    | | '__/ _` | '_ \/ __| |/ _` | __| |/ _ \| '_ \|  __| \ \/ / __| '_ \ / _` | '_ \ / _` |/ _ \
+ *    | | | | (_| | | | \__ \ | (_| | |_| | (_) | | | | |____ >  < (__| | | | (_| | | | | (_| |  __/
+ *    |_|_|  \__,_|_| |_|___/_|\__,_|\__|_|\___/|_| |_|______/_/\_\___|_| |_|\__,_|_| |_|\__, |\___|
+ *                                                                                        __/ |
+ *                                                                                       |___/
+ * Permission is hereby granted, free of charge, to any person obtaining
+ * a copy of this software and associated documentation files (the
+ * "Software"), to deal in the Software without restriction, including
+ * without limitation the rights to use, copy, modify, merge, publish,
+ * distribute, sublicense, and/or sell copies of the Software, and to
+ * permit persons to whom the Software is furnished to do so, subject to
+ * the following conditions:
+ *
+ * The above copyright notice and this permission notice shall be
+ * included in all copies or substantial portions of the Software.
+ *
+ * THE SOFTWARE IS PROVIDED "AS IS", WITHOUT WARRANTY OF ANY KIND,
+ * EXPRESS OR IMPLIED, INCLUDING BUT NOT LIMITED TO THE WARRANTIES OF
+ * MERCHANTABILITY, FITNESS FOR A PARTICULAR PURPOSE AND
+ * NONINFRINGEMENT. IN NO EVENT SHALL THE AUTHORS OR COPYRIGHT HOLDERS BE
+ * LIABLE FOR ANY CLAIM, DAMAGES OR OTHER LIABILITY, WHETHER IN AN ACTION
+ * OF CONTRACT, TORT OR OTHERWISE, ARISING FROM, OUT OF OR IN CONNECTION
+ * WITH THE SOFTWARE OR THE USE OR OTHER DEALINGS IN THE SOFTWARE.
+ */
+
 Tr8n.Cache.Browser = function() {
 
-};;
+};;/**
+ * Copyright (c) 2014 Michael Berkovich, TranslationExchange.com
+ *
+ *  _______                  _       _   _             ______          _
+ * |__   __|                | |     | | (_)           |  ____|        | |
+ *    | |_ __ __ _ _ __  ___| | __ _| |_ _  ___  _ __ | |__  __  _____| |__   __ _ _ __   __ _  ___
+ *    | | '__/ _` | '_ \/ __| |/ _` | __| |/ _ \| '_ \|  __| \ \/ / __| '_ \ / _` | '_ \ / _` |/ _ \
+ *    | | | | (_| | | | \__ \ | (_| | |_| | (_) | | | | |____ >  < (__| | | | (_| | | | | (_| |  __/
+ *    |_|_|  \__,_|_| |_|___/_|\__,_|\__|_|\___/|_| |_|______/_/\_\___|_| |_|\__,_|_| |_|\__, |\___|
+ *                                                                                        __/ |
+ *                                                                                       |___/
+ * Permission is hereby granted, free of charge, to any person obtaining
+ * a copy of this software and associated documentation files (the
+ * "Software"), to deal in the Software without restriction, including
+ * without limitation the rights to use, copy, modify, merge, publish,
+ * distribute, sublicense, and/or sell copies of the Software, and to
+ * permit persons to whom the Software is furnished to do so, subject to
+ * the following conditions:
+ *
+ * The above copyright notice and this permission notice shall be
+ * included in all copies or substantial portions of the Software.
+ *
+ * THE SOFTWARE IS PROVIDED "AS IS", WITHOUT WARRANTY OF ANY KIND,
+ * EXPRESS OR IMPLIED, INCLUDING BUT NOT LIMITED TO THE WARRANTIES OF
+ * MERCHANTABILITY, FITNESS FOR A PARTICULAR PURPOSE AND
+ * NONINFRINGEMENT. IN NO EVENT SHALL THE AUTHORS OR COPYRIGHT HOLDERS BE
+ * LIABLE FOR ANY CLAIM, DAMAGES OR OTHER LIABILITY, WHETHER IN AN ACTION
+ * OF CONTRACT, TORT OR OTHERWISE, ARISING FROM, OUT OF OR IN CONNECTION
+ * WITH THE SOFTWARE OR THE USE OR OTHER DEALINGS IN THE SOFTWARE.
+ */
+
 Tr8n.Cache.Dom = function() {
 
-};;
+};;/**
+ * Copyright (c) 2014 Michael Berkovich, TranslationExchange.com
+ *
+ *  _______                  _       _   _             ______          _
+ * |__   __|                | |     | | (_)           |  ____|        | |
+ *    | |_ __ __ _ _ __  ___| | __ _| |_ _  ___  _ __ | |__  __  _____| |__   __ _ _ __   __ _  ___
+ *    | | '__/ _` | '_ \/ __| |/ _` | __| |/ _ \| '_ \|  __| \ \/ / __| '_ \ / _` | '_ \ / _` |/ _ \
+ *    | | | | (_| | | | \__ \ | (_| | |_| | (_) | | | | |____ >  < (__| | | | (_| | | | | (_| |  __/
+ *    |_|_|  \__,_|_| |_|___/_|\__,_|\__|_|\___/|_| |_|______/_/\_\___|_| |_|\__,_|_| |_|\__, |\___|
+ *                                                                                        __/ |
+ *                                                                                       |___/
+ * Permission is hereby granted, free of charge, to any person obtaining
+ * a copy of this software and associated documentation files (the
+ * "Software"), to deal in the Software without restriction, including
+ * without limitation the rights to use, copy, modify, merge, publish,
+ * distribute, sublicense, and/or sell copies of the Software, and to
+ * permit persons to whom the Software is furnished to do so, subject to
+ * the following conditions:
+ *
+ * The above copyright notice and this permission notice shall be
+ * included in all copies or substantial portions of the Software.
+ *
+ * THE SOFTWARE IS PROVIDED "AS IS", WITHOUT WARRANTY OF ANY KIND,
+ * EXPRESS OR IMPLIED, INCLUDING BUT NOT LIMITED TO THE WARRANTIES OF
+ * MERCHANTABILITY, FITNESS FOR A PARTICULAR PURPOSE AND
+ * NONINFRINGEMENT. IN NO EVENT SHALL THE AUTHORS OR COPYRIGHT HOLDERS BE
+ * LIABLE FOR ANY CLAIM, DAMAGES OR OTHER LIABILITY, WHETHER IN AN ACTION
+ * OF CONTRACT, TORT OR OTHERWISE, ARISING FROM, OUT OF OR IN CONNECTION
+ * WITH THE SOFTWARE OR THE USE OR OTHER DEALINGS IN THE SOFTWARE.
+ */
+
 var fs = require("fs");
 var config = Tr8n.config;
 var extend = Tr8n.Utils.extend;
@@ -404,7 +710,7 @@
         value = (typeof def == "function") ? def() : def || null;
       } else {
         this.info("Cache hit " + key);
-        value = this.deserialize(key, data);
+        value = JSON.parse(data)
       }
       if(callback) callback(value)
     }.bind(this));
@@ -412,7 +718,8 @@
 
   cachePath: function() {
     return "./../../cache/files/current"
-      },
+    //return Config::instance()->cachePath() . 'files/current';
+  },
 
   filePath: function(key) {
     return this.cachePath() + '/' + this.fileName(key);
@@ -433,7 +740,37 @@
 
 
 })
-;
+;/**
+ * Copyright (c) 2014 Michael Berkovich, TranslationExchange.com
+ *
+ *  _______                  _       _   _             ______          _
+ * |__   __|                | |     | | (_)           |  ____|        | |
+ *    | |_ __ __ _ _ __  ___| | __ _| |_ _  ___  _ __ | |__  __  _____| |__   __ _ _ __   __ _  ___
+ *    | | '__/ _` | '_ \/ __| |/ _` | __| |/ _ \| '_ \|  __| \ \/ / __| '_ \ / _` | '_ \ / _` |/ _ \
+ *    | | | | (_| | | | \__ \ | (_| | |_| | (_) | | | | |____ >  < (__| | | | (_| | | | | (_| |  __/
+ *    |_|_|  \__,_|_| |_|___/_|\__,_|\__|_|\___/|_| |_|______/_/\_\___|_| |_|\__,_|_| |_|\__, |\___|
+ *                                                                                        __/ |
+ *                                                                                       |___/
+ * Permission is hereby granted, free of charge, to any person obtaining
+ * a copy of this software and associated documentation files (the
+ * "Software"), to deal in the Software without restriction, including
+ * without limitation the rights to use, copy, modify, merge, publish,
+ * distribute, sublicense, and/or sell copies of the Software, and to
+ * permit persons to whom the Software is furnished to do so, subject to
+ * the following conditions:
+ *
+ * The above copyright notice and this permission notice shall be
+ * included in all copies or substantial portions of the Software.
+ *
+ * THE SOFTWARE IS PROVIDED "AS IS", WITHOUT WARRANTY OF ANY KIND,
+ * EXPRESS OR IMPLIED, INCLUDING BUT NOT LIMITED TO THE WARRANTIES OF
+ * MERCHANTABILITY, FITNESS FOR A PARTICULAR PURPOSE AND
+ * NONINFRINGEMENT. IN NO EVENT SHALL THE AUTHORS OR COPYRIGHT HOLDERS BE
+ * LIABLE FOR ANY CLAIM, DAMAGES OR OTHER LIABILITY, WHETHER IN AN ACTION
+ * OF CONTRACT, TORT OR OTHERWISE, ARISING FROM, OUT OF OR IN CONNECTION
+ * WITH THE SOFTWARE OR THE USE OR OTHER DEALINGS IN THE SOFTWARE.
+ */
+
 var memcache  = require("memcache");
 var extend    = Tr8n.Utils.extend;
 
@@ -444,6 +781,80 @@
 Tr8n.Cache.Memcache.prototype = extend(new Tr8n.Cache.Base(), {
 
   name: "memcache",
+  read_only: false,
+
+  fetch: function(key, def, callback) {
+    this.cache.get(key, function(err, data){
+      if (err || !data) {
+        this.info("Cache miss " + key);
+        value = (typeof def == "function") ? def() : def || null;
+      } else {
+        this.info("Cache hit " + key);
+        value = JSON.parse(data)
+      }
+      if(callback) callback(value);
+    }.bind(this))
+  },
+
+  store: function(key, value, callback) {
+    this.info("Cache store " + key);
+    return this.cache.set(this.versionedKey(key), JSON.stringify(value), callback)
+  },
+
+  delete: function(key, callback) {
+    this.cache.delete(key, callback)
+  },
+
+  exists: function(key, callback){
+    this.cache.get(key, function(err, data){
+      if (callback) callback(!(err || !data))
+    })
+  }
+
+})
+;/**
+ * Copyright (c) 2014 Michael Berkovich, TranslationExchange.com
+ *
+ *  _______                  _       _   _             ______          _
+ * |__   __|                | |     | | (_)           |  ____|        | |
+ *    | |_ __ __ _ _ __  ___| | __ _| |_ _  ___  _ __ | |__  __  _____| |__   __ _ _ __   __ _  ___
+ *    | | '__/ _` | '_ \/ __| |/ _` | __| |/ _ \| '_ \|  __| \ \/ / __| '_ \ / _` | '_ \ / _` |/ _ \
+ *    | | | | (_| | | | \__ \ | (_| | |_| | (_) | | | | |____ >  < (__| | | | (_| | | | | (_| |  __/
+ *    |_|_|  \__,_|_| |_|___/_|\__,_|\__|_|\___/|_| |_|______/_/\_\___|_| |_|\__,_|_| |_|\__, |\___|
+ *                                                                                        __/ |
+ *                                                                                       |___/
+ * Permission is hereby granted, free of charge, to any person obtaining
+ * a copy of this software and associated documentation files (the
+ * "Software"), to deal in the Software without restriction, including
+ * without limitation the rights to use, copy, modify, merge, publish,
+ * distribute, sublicense, and/or sell copies of the Software, and to
+ * permit persons to whom the Software is furnished to do so, subject to
+ * the following conditions:
+ *
+ * The above copyright notice and this permission notice shall be
+ * included in all copies or substantial portions of the Software.
+ *
+ * THE SOFTWARE IS PROVIDED "AS IS", WITHOUT WARRANTY OF ANY KIND,
+ * EXPRESS OR IMPLIED, INCLUDING BUT NOT LIMITED TO THE WARRANTIES OF
+ * MERCHANTABILITY, FITNESS FOR A PARTICULAR PURPOSE AND
+ * NONINFRINGEMENT. IN NO EVENT SHALL THE AUTHORS OR COPYRIGHT HOLDERS BE
+ * LIABLE FOR ANY CLAIM, DAMAGES OR OTHER LIABILITY, WHETHER IN AN ACTION
+ * OF CONTRACT, TORT OR OTHERWISE, ARISING FROM, OUT OF OR IN CONNECTION
+ * WITH THE SOFTWARE OR THE USE OR OTHER DEALINGS IN THE SOFTWARE.
+ */
+
+var redis   = require("redis");
+var extend  = Tr8n.Utils.extend;
+
+Tr8n.Cache.Redis = function() {
+  this.cache = redis.createClient({
+    // config.redis
+  });
+};
+
+Tr8n.Cache.Redis.prototype = extend(new Tr8n.Cache.Base(), {
+
+  name: "redis",
   read_only: false,
 
   fetch: function(key, def, callback) {
@@ -465,7 +876,7 @@
   },
 
   delete: function(key, callback) {
-    this.cache.delete(key, callback)
+    this.cache.del(key, callback)
   },
 
   exists: function(key, callback){
@@ -474,58 +885,51 @@
     })
   }
 
+
 })
-;
-var redis   = require("redis");
-var extend  = Tr8n.Utils.extend;
-
-Tr8n.Cache.Redis = function() {
-  this.cache = redis.createClient({
-      });
-};
-
-Tr8n.Cache.Redis.prototype = extend(new Tr8n.Cache.Base(), {
-
-  name: "redis",
-  read_only: false,
-
-  fetch: function(key, def, callback) {
-    this.cache.get(key, function(err, data){
-      if (err || !data) {
-        this.info("Cache miss " + key);
-        value = (typeof def == "function") ? def() : def || null;
-      } else {
-        this.info("Cache hit " + key);
-        value = this.deserialize(key, data);
-      }
-      if(callback) callback(value);
-    }.bind(this))
-  },
-
-  store: function(key, value, callback) {
-    this.info("Cache store " + key);
-    return this.cache.set(this.versionedKey(key), this.serialize(key, value), callback)
-  },
-
-  delete: function(key, callback) {
-    this.cache.del(key, callback)
-  },
-
-  exists: function(key, callback){
-    this.cache.get(key, function(err, data){
-      if (callback) callback(!(err || !data))
-    })
-  }
-
-
-})
-;
+;/**
+ * Copyright (c) 2014 Michael Berkovich, TranslationExchange.com
+ *
+ *  _______                  _       _   _             ______          _
+ * |__   __|                | |     | | (_)           |  ____|        | |
+ *    | |_ __ __ _ _ __  ___| | __ _| |_ _  ___  _ __ | |__  __  _____| |__   __ _ _ __   __ _  ___
+ *    | | '__/ _` | '_ \/ __| |/ _` | __| |/ _ \| '_ \|  __| \ \/ / __| '_ \ / _` | '_ \ / _` |/ _ \
+ *    | | | | (_| | | | \__ \ | (_| | |_| | (_) | | | | |____ >  < (__| | | | (_| | | | | (_| |  __/
+ *    |_|_|  \__,_|_| |_|___/_|\__,_|\__|_|\___/|_| |_|______/_/\_\___|_| |_|\__,_|_| |_|\__, |\___|
+ *                                                                                        __/ |
+ *                                                                                       |___/
+ * Permission is hereby granted, free of charge, to any person obtaining
+ * a copy of this software and associated documentation files (the
+ * "Software"), to deal in the Software without restriction, including
+ * without limitation the rights to use, copy, modify, merge, publish,
+ * distribute, sublicense, and/or sell copies of the Software, and to
+ * permit persons to whom the Software is furnished to do so, subject to
+ * the following conditions:
+ *
+ * The above copyright notice and this permission notice shall be
+ * included in all copies or substantial portions of the Software.
+ *
+ * THE SOFTWARE IS PROVIDED "AS IS", WITHOUT WARRANTY OF ANY KIND,
+ * EXPRESS OR IMPLIED, INCLUDING BUT NOT LIMITED TO THE WARRANTIES OF
+ * MERCHANTABILITY, FITNESS FOR A PARTICULAR PURPOSE AND
+ * NONINFRINGEMENT. IN NO EVENT SHALL THE AUTHORS OR COPYRIGHT HOLDERS BE
+ * LIABLE FOR ANY CLAIM, DAMAGES OR OTHER LIABILITY, WHETHER IN AN ACTION
+ * OF CONTRACT, TORT OR OTHERWISE, ARISING FROM, OUT OF OR IN CONNECTION
+ * WITH THE SOFTWARE OR THE USE OR OTHER DEALINGS IN THE SOFTWARE.
+ */
+
+/**
+ * Configuration options
+ *
+ * @constructor
+ */
 Tr8n.Configuration = function() {
   this.initDefaultTokens();
   this.initTranslatorOptions();
   this.initContextRules();
   this.enabled = true;
   this.default_locale = "en-US";
+//  this.api_client_class = Tr8n.Api.Request;
 };
 
 Tr8n.Configuration.prototype = {
@@ -533,9 +937,25 @@
     this.default_tokens = {
         html : {
           data : {
-            ndash  :  "&ndash;",                   mdash  :  "&mdash;",                   iexcl  :  "&iexcl;",                   iquest :  "&iquest;",                  quot   :  "&quot;",                    ldquo  :  "&ldquo;",                   rdquo  :  "&rdquo;",                   lsquo  :  "&lsquo;",                   rsquo  :  "&rsquo;",                   laquo  :  "&laquo;",                   raquo  :  "&raquo;",                   nbsp   :  "&nbsp;",                    lsaquo :  "&lsaquo;",                  rsaquo :  "&rsaquo;",                  br     :  "<br/>",                     lbrace :  "{",
+            ndash  :  "&ndash;",       // –
+            mdash  :  "&mdash;",       // —
+            iexcl  :  "&iexcl;",       // ¡
+            iquest :  "&iquest;",      // ¿
+            quot   :  "&quot;",        // "
+            ldquo  :  "&ldquo;",       // “
+            rdquo  :  "&rdquo;",       // ”
+            lsquo  :  "&lsquo;",       // ‘
+            rsquo  :  "&rsquo;",       // ’
+            laquo  :  "&laquo;",       // «
+            raquo  :  "&raquo;",       // »
+            nbsp   :  "&nbsp;",        // space
+            lsaquo :  "&lsaquo;",      // ‹
+            rsaquo :  "&rsaquo;",      // ›
+            br     :  "<br/>",         // line break
+            lbrace :  "{",
             rbrace :  "}",
-            trade  :  "&trade;"                 },
+            trade  :  "&trade;"       // TM
+          },
           decoration : {
             strong :  "<strong>{$0}</strong>",
             bold   :  "<strong>{$0}</strong>",
@@ -688,14 +1108,87 @@
     ];
   }
 
-};;
+};;/**
+ * Copyright (c) 2014 Michael Berkovich, TranslationExchange.com
+ *
+ *  _______                  _       _   _             ______          _
+ * |__   __|                | |     | | (_)           |  ____|        | |
+ *    | |_ __ __ _ _ __  ___| | __ _| |_ _  ___  _ __ | |__  __  _____| |__   __ _ _ __   __ _  ___
+ *    | | '__/ _` | '_ \/ __| |/ _` | __| |/ _ \| '_ \|  __| \ \/ / __| '_ \ / _` | '_ \ / _` |/ _ \
+ *    | | | | (_| | | | \__ \ | (_| | |_| | (_) | | | | |____ >  < (__| | | | (_| | | | | (_| |  __/
+ *    |_|_|  \__,_|_| |_|___/_|\__,_|\__|_|\___/|_| |_|______/_/\_\___|_| |_|\__,_|_| |_|\__, |\___|
+ *                                                                                        __/ |
+ *                                                                                       |___/
+ * Permission is hereby granted, free of charge, to any person obtaining
+ * a copy of this software and associated documentation files (the
+ * "Software"), to deal in the Software without restriction, including
+ * without limitation the rights to use, copy, modify, merge, publish,
+ * distribute, sublicense, and/or sell copies of the Software, and to
+ * permit persons to whom the Software is furnished to do so, subject to
+ * the following conditions:
+ *
+ * The above copyright notice and this permission notice shall be
+ * included in all copies or substantial portions of the Software.
+ *
+ * THE SOFTWARE IS PROVIDED "AS IS", WITHOUT WARRANTY OF ANY KIND,
+ * EXPRESS OR IMPLIED, INCLUDING BUT NOT LIMITED TO THE WARRANTIES OF
+ * MERCHANTABILITY, FITNESS FOR A PARTICULAR PURPOSE AND
+ * NONINFRINGEMENT. IN NO EVENT SHALL THE AUTHORS OR COPYRIGHT HOLDERS BE
+ * LIABLE FOR ANY CLAIM, DAMAGES OR OTHER LIABILITY, WHETHER IN AN ACTION
+ * OF CONTRACT, TORT OR OTHERWISE, ARISING FROM, OUT OF OR IN CONNECTION
+ * WITH THE SOFTWARE OR THE USE OR OTHER DEALINGS IN THE SOFTWARE.
+ */
+
+/**
+ * Logger
+ */
 Tr8n.Logger = {
 
   log: function(msg) {
     console.log(new Date() + ": " + msg);
   }
 
-};;
+};;/**
+ * Copyright (c) 2014 Michael Berkovich, TranslationExchange.com
+ *
+ *  _______                  _       _   _             ______          _
+ * |__   __|                | |     | | (_)           |  ____|        | |
+ *    | |_ __ __ _ _ __  ___| | __ _| |_ _  ___  _ __ | |__  __  _____| |__   __ _ _ __   __ _  ___
+ *    | | '__/ _` | '_ \/ __| |/ _` | __| |/ _ \| '_ \|  __| \ \/ / __| '_ \ / _` | '_ \ / _` |/ _ \
+ *    | | | | (_| | | | \__ \ | (_| | |_| | (_) | | | | |____ >  < (__| | | | (_| | | | | (_| |  __/
+ *    |_|_|  \__,_|_| |_|___/_|\__,_|\__|_|\___/|_| |_|______/_/\_\___|_| |_|\__,_|_| |_|\__, |\___|
+ *                                                                                        __/ |
+ *                                                                                       |___/
+ * Permission is hereby granted, free of charge, to any person obtaining
+ * a copy of this software and associated documentation files (the
+ * "Software"), to deal in the Software without restriction, including
+ * without limitation the rights to use, copy, modify, merge, publish,
+ * distribute, sublicense, and/or sell copies of the Software, and to
+ * permit persons to whom the Software is furnished to do so, subject to
+ * the following conditions:
+ *
+ * The above copyright notice and this permission notice shall be
+ * included in all copies or substantial portions of the Software.
+ *
+ * THE SOFTWARE IS PROVIDED "AS IS", WITHOUT WARRANTY OF ANY KIND,
+ * EXPRESS OR IMPLIED, INCLUDING BUT NOT LIMITED TO THE WARRANTIES OF
+ * MERCHANTABILITY, FITNESS FOR A PARTICULAR PURPOSE AND
+ * NONINFRINGEMENT. IN NO EVENT SHALL THE AUTHORS OR COPYRIGHT HOLDERS BE
+ * LIABLE FOR ANY CLAIM, DAMAGES OR OTHER LIABILITY, WHETHER IN AN ACTION
+ * OF CONTRACT, TORT OR OTHERWISE, ARISING FROM, OUT OF OR IN CONNECTION
+ * WITH THE SOFTWARE OR THE USE OR OTHER DEALINGS IN THE SOFTWARE.
+ */
+
+/**
+ * Tokens.Data
+ *
+ * @description
+ * Data token
+ *
+ * @constructor
+ * @param name
+ * @param label
+ */
 
 Tr8n.Tokens.Data = function(name, label) {
   if (!name) return;
@@ -706,7 +1199,10 @@
 
 Tr8n.Tokens.Data.prototype = {
 
-    parseElements: function() {
+  /**
+   *  parseElements
+   */
+  parseElements: function() {
     var name_without_parens = this.full_name.substring(1, this.full_name.length-1);
     var name_without_case_keys = name_without_parens.split('::')[0].trim();
   
@@ -725,14 +1221,27 @@
     }
   },
 
-    getContextForLanguage: function(language) {
+  /**
+   * getContextForLanguage
+   *
+   * @param language
+   * @returns {*}
+   */
+  getContextForLanguage: function(language) {
     if (this.context_keys.length > 0)
       return language.getContextByKeyword(this.context_keys[0]);
   
     return language.getContextByTokenName(this.short_name);
   },
 
-    getTokenObject: function(tokens, name) {
+  /**
+   * tokenObject
+   *
+   * @param tokens
+   * @param name
+   * @returns {*}
+   */
+  getTokenObject: function(tokens, name) {
     if (!tokens) return null;
 
     name = name || this.short_name;
@@ -744,12 +1253,29 @@
     return object.object || object;
   },
 
-    error: function(msg) {
+  /**
+   * error
+   *
+   * @param msg
+   * @returns {*}
+   */
+  error: function(msg) {
     console.log(this.full_name + " in \"" + this.label + "\" : " + msg);
     return this.full_name;
   },
   
-    
+  /**
+   * getTokenValueFromArrayParam
+   *
+   * @description
+   * gets the value based on various evaluation methods
+   *
+   * @example
+   *
+   * tr("Hello {user}", {user: [{name: "Michael", gender: "male"}, "Michael"]}}
+   *
+   */
+  
   getTokenValueFromArrayParam: function(arr, language, options) {
     options = options || {};
     if (arr.length == 0)
@@ -768,7 +1294,18 @@
   },
   
   
-    
+  /**
+   * getTokenValueFromHashParam
+   *
+   * @example
+   *
+   * tr("Hello {user}", {user: {value: "Michael", gender: "male"}}}
+   * tr("Hello {user}", {user: {object: {gender: "male"}, value: "Michael"}}}
+   * tr("Hello {user}", {user: {object: {name: "Michael", gender: "male"}, property: "name"}}}
+   * tr("Hello {user}", {user: {object: {name: "Michael", gender: "male"}, attribute: "name"}}}
+   *
+   */
+  
   getTokenValueFromHashParam: function(hash, language, options) {
     options = options || {};
     var value = hash.value;
@@ -785,7 +1322,35 @@
   },
   
   
-    
+  /**
+   * getTokenValueFromArray
+   *
+   * @description
+   * first element is an array, the rest of the elements are similar to the
+   * regular tokens lambda, symbol, string, with parameters that follow
+   *
+   * if you want to pass options, then make the second parameter an array as well
+   *
+   * @example
+   *
+   * tr("Hello {user_list}!", {user_list: [[user1, user2, user3], "@name"]}}
+   * tr("{users} joined the site", {users: [[user1, user2, user3], "@name"]})
+   * tr("{users} joined the site", {users: [[user1, user2, user3], function(user) { return user.name; }]})
+   * tr("{users} joined the site", {users: [[user1, user2, user3], {attribute: "name"})
+   * tr("{users} joined the site", {users: [[user1, user2, user3], {attribute: "name", value: "<strong>{$0}</strong>"})
+   * tr("{users} joined the site", {users: [[user1, user2, user3], "<strong>{$0}</strong>")
+   *
+   * tr("{users} joined the site", {users: [[user1, user2, user3], "@name", {
+   *   limit: 4,
+   *   separator: ', ',
+   *   joiner: 'and',
+   *   remainder: function(elements) { return tr("{count||other}", count: elements.size); },
+   *   expandable: true,
+   *   collapsable: true
+   * })
+   *
+   */
+  
   getTokenValueFromArray: function(params, language, options) {
     var list_options = {
       description: "List joiner",
@@ -937,1086 +1502,7 @@
     return label.replace(this.full_name, this.getTokenValue(tokens, language, options));
   }
   
-};;
-Tr8n.Tokens.Method = function(name, label) {
-  if (!name) return;
-  this.full_name = name;
-  this.label = label;
-  this.parseElements();
-  this.initObject();
-};
-
-Tr8n.Tokens.Method.prototype = new Tr8n.Tokens.Data();
-Tr8n.Tokens.Method.prototype.constructor = Tr8n.Tokens.Method;
-
-Tr8n.Tokens.Method.prototype.initObject = function() {
-  var parts = this.short_name.split('.');
-  this.short_name = parts[0];
-  this.object_method = parts[1];
-};
-
-Tr8n.Tokens.Method.prototype.getTokenValue = function(tokens, language, options) {
-  tokens = tokens || {};
-
-  var object = tokens[this.short_name];
-  if (!object) return this.error("Missing token value");
-
-  var value = object[this.object_method] || object[this.object_method]();
-
-  return value || value.toString();
-};
-
-Tr8n.Tokens.Method.prototype.substitute = function(label, tokens, language, options) {
-  return label.replace(this.full_name,
-    this.sanitize(this.getTokenValue(tokens), this.getTokenObject(tokens), language, Tr8n.Utils.extend(options, {safe: false}))
-  );
-};
-
-;
-
-
-Tr8n.Tokens.Piped = function(name, label) {
-  if (!name) return;
-  this.full_name = name;
-  this.label = label;
-  this.parseElements();
-};
-
-Tr8n.Tokens.Piped.prototype = new Tr8n.Tokens.Data();
-Tr8n.Tokens.Piped.prototype.constructor = Tr8n.Tokens.Piped;
-
-Tr8n.Tokens.Piped.prototype.parseElements = function() {
-  var name_without_parens = this.full_name.substring(1, this.full_name.length-1);
-
-  var parts = name_without_parens.split('|');
-  var name_without_pipes = parts[0].trim();
-
-  this.short_name = name_without_pipes.split(':')[0].trim();
-
-  this.case_keys = [];
-  var keys = name_without_pipes.match(/(::\s*\w+)/g) || [];
-  for (var i=0; i<keys.length; i++) {
-    this.case_keys.push(keys[i].replace(/[:]/g, "").trim());
-  }
-
-  this.context_keys = [];
-  var name_without_case_keys = name_without_pipes.split('::')[0].trim();
-  keys = name_without_case_keys.match(/(:\s*\w+)/g) || [];
-  for (i=0; i<keys.length; i++) {
-    this.context_keys.push(keys[i].replace(/[:]/g, "").trim());
-  }
-
-  this.separator = (this.full_name.indexOf("||") != -1 ? '||' : '|');
-
-  this.parameters = [];
-  parts = name_without_parens.split(this.separator);
-  if (parts.length > 1) {
-    parts = parts[1].split(',');
-    for (i=0; i<parts.length; i++) {
-      this.parameters.push(parts[i].trim());
-    }
-  }
-};
-
-Tr8n.Tokens.Piped.prototype.isValueDisplayedInTranslation = function() {
-  return (this.separator == '||');
-};
-
-
-Tr8n.Tokens.Piped.prototype.generateValueMapForContext = function(context) {
-  var values = {};
-
-  if (this.parameters[0].indexOf(':') != -1) {
-    for (var i=0; i<this.parameters.length; i++) {
-      var name_value = this.parameters[i].split(":");
-      values[name_value[0].trim()] = name_value[1].trim();
-    }
-    return values;
-  }
-
-  var token_mapping = context.token_mapping;
-
-  if (!token_mapping) {
-    this.error("The token context " + context.keyword + "does not support transformation for unnamed params");
-    return null;
-  }
-
-    if (typeof token_mapping === "string") {
-    this.error("The token mapping " + token_mapping + " does not support the parameters.");
-    return null;
-  }
-
-    if (Tr8n.Utils.isArray(token_mapping)) {
-    if (this.parameters.length > token_mapping.length) {
-      this.error("The token mapping " + token_mapping + " does not support " + this.parameters.length + " parameters");
-      return null;
-    }
-
-    token_mapping = token_mapping[this.parameters.length-1];
-
-    if (typeof token_mapping === "string") {
-      this.error("The token mapping " + token_mapping + " does not support " + this.parameters.length + " parameters");
-      return null;
-    }
-  }
-
-    var keys = Tr8n.Utils.keys(token_mapping);
-
-  for (var i=0; i<keys.length; i++) {
-    var key = keys[i];
-    var value = token_mapping[key];
-
-    values[key] = value;
-
-    
-    var internal_keys = value.match(/{\$\d(::[\w]+)*\}/g) || [];
-
-    for (var j=0; j<internal_keys.length; j++) {
-      var token = internal_keys[j];
-      var token_without_parens = token.replace(/[\{\}]/g, '');
-      var parts = token_without_parens.split('::');
-      var index = parseInt(parts[0].replace(/[$]/, ''));
-
-      if (this.parameters.length < index) {
-        this.error("The index inside " + token_mapping + " is out of bound: " + this.full_name);
-        return null;
-      }
-
-      var val = this.parameters[index];
-
-      parts.shift();
-      for (var k=0; k<parts.length; k++) {
-        var language_case = context.language.getLanguageCaseByKeyword(parts[k]);
-        if (language_case) val = language_case.apply(val);
-      }
-
-      values[key] = values[key].replace(internal_keys[j], val);
-    }
-  }
-
-  return values;
-};
-
-Tr8n.Tokens.Piped.prototype.substitute = function(label, tokens, language, options) {
-  if (!tokens[this.short_name]) {
-    this.error("Missing value");
-    return label;
-  }
-
-  var object = this.getTokenObject(tokens);
-
-  if (this.parameters.length == 0) {
-    this.error("Piped params may not be empty");
-    return label;
-  }
-
-  var context = this.getContextForLanguage(language);
-
-  var piped_values = this.generateValueMapForContext(context);
-
-  if (!piped_values) return label;
-
-  var rule = context.findMatchingRule(object);
-
-  if (rule == null) return label;
-
-  var value = piped_values[rule.keyword];
-  if (!value) {
-    var fallback_rule = context.getFallbackRule();
-    if (fallback_rule && piped_values[fallback_rule.keyword]) {
-      value = piped_values[fallback_rule.keyword];
-    } else {
-      this.error("No matching context rule found and no fallback provided");
-      return label;
-    }
-  }
-
-  var token_value = [];
-  if (this.isValueDisplayedInTranslation()) {
-    token_value.push(this.getTokenValue(tokens, language, options));
-    token_value.push(" ");
-  } else {
-    value = value.replace("#" + this.short_name + "#", this.getTokenValue(tokens, language, options));
-  }
-  token_value.push(value);
-
-  return label.replace(this.full_name, token_value.join(""));
-};
-
-
-;
-Tr8n.RulesEngine.Evaluator = function(ctx) {
-  this.vars = {};
-  this.ctx = ctx || {
-
-    'label'   : function(l, r)    { this.vars[l] = this.ctx[l] = r; return r; },
-    'quote'   : function(expr)    { return expr; },
-    'car'     : function(list)    { return list[1]; },
-    'cdr'     : function(list)    { list.shift(); return list; },
-    'cons'    : function(e, cell) { cell.unshift(e); return cell; },
-    'eq'      : function(l, r)    { return (l == r); },
-    'atom'    : function(a)       { return !(typeof a in {'object':1, 'array':1, 'function':1}); },
-    'cond'    : function(c, t, f) { return (this.evaluate(c) ? this.evaluate(t) : this.evaluate(f)); },
-  
-    'set'     : function(l, r){ this.vars[l] = this.ctx[l] = r; return r; },
-
-    '='       : function(l, r)    {return l == r },                                                         '!='      : function(l, r)    {return l != r },                                                         '<'       : function(l, r)    {return l < r },                                                          '>'       : function(l, r)    {return l > r },                                                          '+'       : function(l, r)    {return l + r },                                                          '-'       : function(l, r)    {return l - r },                                                          '*'       : function(l, r)    {return l * r },                                                          '%'       : function(l, r)    {return l % r },                                                          'mod'     : function(l, r)    {return l % r },                                                          '/'       : function(l, r)    {return (l * 1.0) / r },                                                  '!'       : function(expr)    {return !expr },                                                          'not'     : function(val)     {return !val },                                                       
-    '&&'      : function()        {return Array.prototype.slice.call(arguments).every(this.evaluate.bind(this))},                'and'     : function()        {return Array.prototype.slice.call(arguments).every(this.evaluate.bind(this))},                '||'      : function()        {return !!Array.prototype.slice.call(arguments).filter(this.evaluate.bind(this)).length},      'or'      : function()        {return !!Array.prototype.slice.call(arguments).filter(this.evaluate.bind(this)).length},  
-    'if'      : function(c,t,f)   {return this.evaluate(c) ? this.evaluate(t) : this.evaluate(f)},          'let'     : function(l, r)    {return this.vars[l] = r },                                               'true'    : function()        {return true },                                                           'false'   : function()        {return false },                                                      
-    'date'    : function(date)    {return new Date(date) },                                                 'today'   : function()        {return new Date() },                                                     'time'    : function(expr)    {return new Date(expr) },                                                 'now'     : function()        {return Date.now() },                                                 
-    'append'  : function(l, r)    {return String(r) + String(l) },                                          'prepend' : function(l, r)    {return String(l) + String(r) },                                      
-    'match'   : function(search, subject) {                                                                   search = this._stringToRegexp(search);
-      return !!subject.match(search);
-    },
-
-    'in'      : function(values, search) {                                                                    var bounds, range = this._range;
-      values = values
-        .replace(/\s/g,'')
-        .replace(/(\w+)\.\.(\w+)/g, function(x,f,l){
-          bounds = range(f,l);
-          bounds.push(l);
-          return bounds.join()
-        });
-      return values
-        .split(',')
-        .indexOf(String(search)) != -1;
-    },
-
-    'within'  : function(values, search) {                                                                   var 
-        bounds = values.split('..').map(function(d){return parseInt(d)})
-      return (bounds[0] <= search && search <= bounds[1])
-    },
-
-    'replace' : function(search, replace, subject) {                                                        search = this._stringToRegexp(search);
-      return subject.replace(search, replace);
-    },
-
-    'count'   : function(list){                                                                             return (typeof(list) == "string" ? this.vars[list] : list).length
-    },
-
-    'all'     : function(list, value) {                                                                     list = (typeof(list) == "string") ? this.vars[list] : list;
-      return (list instanceof Array) ? list.every(function(e){return e == value}) : false;
-    },
-    
-    'any'     : function(list, value) {                                                                     list = (typeof(list) == "string") ? this.vars[list] : list;
-      return (list instanceof Array) ? !!list.filter(function(e){return e == value}) : false;
-    }
-
-  };
-  return this;
-};
-
-Tr8n.RulesEngine.Evaluator.prototype = {
-
-  _range: function(start, end) {
-    var 
-      range = [],
-      is_string = !String(start).match(/^\d+$/);
-
-    start = (is_string) ? start.charCodeAt(0) : parseInt(start);
-    end   = (is_string) ? end.charCodeAt(0)   : parseInt(end);
-
-    while (end >= start) {
-      range.push(is_string ? String.fromCharCode(start) : String(start));
-      start += 1;
-    }
-
-    return range;
-  },
-
-  _stringToRegexp: function(str) {
-    var re = new RegExp("^\/","g");
-    if(!str.match(re)) {
-      return new RegExp(str,"g");
-    }
-    str = str.replace(re, '');
-    if (str.match(/\/i$/)) {
-      str = str.replace(/\/i$/g, '')
-      return new RegExp(str,"ig")
-    }
-    str = str.replace(/\/$/, '')
-    return new RegExp(str,"g");
-  },
-
-  setVars: function(vars) {
-    this.vars = vars;
-  },
-
-  getVars: function() {
-    return this.vars;
-  },
-
-  apply: function(fn, args) {
-    if (typeof this.ctx[fn] == 'function') {
-      return this.ctx[fn].apply(this,args);
-    }
-    return this.ctx[fn]
-  },
-
-  evaluate: function(expr) {
-    if (this.ctx['atom'].call(this, expr)) {
-      if (typeof expr == "string" && this.vars[expr]) return this.vars[expr];
-      return (expr in this.ctx ? this.ctx[expr] : expr);
-    }
-    var 
-      fn    = expr[0],
-      args  = expr.slice(1);
-
-    if(['quote','car','cdr','cond','if','&&','||','and','or','true','false','let','count','all','any'].indexOf(fn) == -1) {
-      args = args.map(this.evaluate.bind(this))
-    }
-    return this.apply(fn,args)
-  }
-};
-;
-Tr8n.RulesEngine.Parser = function(expression) {
-  this.tokenize(expression);
-}
-
-Tr8n.RulesEngine.Parser.prototype = {
-  tokenize: function(expression) {
-	  this.tokens = expression.match(/[()]|\w+|@\w+|[\+\-\!\|\=>&<\*\/%]+|\".*?\"|'.*?'/g);
-  },
-
-  parse: function() {
-  	token = this.tokens.shift();
-  	if (!token) return;
-  	if (token == "(") return this.parseList();
-  	if (token.match(/^['"].*/)) return token.slice(1, -1);
-  	if (token.match(/\d+/)) return parseInt(token);
-  	return String(token);
-  },
-
-  parseList: function() {
-  	var list = [];
-  	while (this.tokens.length > 0 && this.tokens[0] != ')')
-  		list.push(this.parse());
-  	this.tokens.shift();
-  	return list;
-  }
-}
-;
-Tr8n.Tokenizers.Data = function(label) {
-  this.label = label;
-  this.tokenize();
-};
-
-Tr8n.Tokenizers.Data.prototype = {
-
-  tokenize: function() {
-    this.tokens = [];
-    var tokens = Tr8n.config.getSupportedTokens();
-
-    var label = "" + this.label;
-    for (var i=0; i<tokens.length; i++) {
-      var token = tokens[i];
-      var matches = label.match(token[0]) || [];
-      for (var j=0; j<matches.length; j++) {
-        this.tokens.push(new token[1](matches[j], this.label));
-      }
-      label = label.replace(tokens[i][0], "");
-    }
-  },
-
-  isTokenAllowed: function(token, options) {
-    if (!options.allowed_tokens) return true;
-    return (options.allowed_tokens.indexOf(token) != -1);
-  },
-
-  substitute: function(language, context, options) {
-    options = options || {};
-    var label = this.label;
-
-    for (var i=0; i<this.tokens.length; i++) {
-      var token = this.tokens[i];
-      if (this.isTokenAllowed(token.name, options)) {
-        label = token.substitute(label, context, language, options);
-      }
-    }
-    return label;
-  }
-
-};
-;
-var RESERVED_TOKEN       = "tr8n";
-var RE_SHORT_TOKEN_START = "\\[[\\w]*:";
-var RE_SHORT_TOKEN_END   = "\\]";
-var RE_LONG_TOKEN_START  = "\\[[\\w]*\\]";
-var RE_LONG_TOKEN_END    = "\\[\\/[\\w]*\\]";
-var RE_TEXT              = "[^\\[\\]]+";
-var TOKEN_TYPE_SHORT     = "short";
-var TOKEN_TYPE_LONG      = "long";
-var PLACEHOLDER          = "{$0}";
-
-Tr8n.Tokenizers.Decoration = function(label) {
-  this.label =  "[" + RESERVED_TOKEN + "]" + label + "[/" + RESERVED_TOKEN + "]";
-  this.fragments = [];
-  this.tokens = [];
-  this.tokenize();
-};
-
-Tr8n.Tokenizers.Decoration.prototype = {
-
-  tokenize: function() {
-    var expression = new RegExp([
-      RE_SHORT_TOKEN_START,
-      RE_SHORT_TOKEN_END,
-      RE_LONG_TOKEN_START,
-      RE_LONG_TOKEN_END,
-      RE_TEXT
-    ].join("|"), "g");
-
-    this.fragments = this.label.match(expression);
-    return this.fragments;
-  },
-
-  peek: function() {
-    if (this.fragments.length == 0) return null;
-    return this.fragments[0];
-  },
-
-  getNextFragment: function() {
-    if (this.fragments.length == 0) return null;
-    return this.fragments.shift();
-  },
-
-  parse: function() {
-    var token = this.getNextFragment();
-    if (token.match(new RegExp(RE_SHORT_TOKEN_START)))
-      return this.parseTree(token.replace(/[\[:]/g, ''), TOKEN_TYPE_SHORT);
-    if (token.match(new RegExp(RE_LONG_TOKEN_START)))
-      return this.parseTree(token.replace(/[\[\]]/g, ''), TOKEN_TYPE_LONG);
-    return token;
-  },
-
-  parseTree: function(name, type) {
-    var tree = [name];
-    if (this.tokens.indexOf(name) == -1 && name != RESERVED_TOKEN)
-      this.tokens.push(name);
-
-    if (type == TOKEN_TYPE_SHORT) {
-      var first = true;
-      while (this.peek()!=null && !this.peek().match(new RegExp(RE_SHORT_TOKEN_END))) {
-        var value = this.parse();
-        if (first && typeof value == "string") {
-          value = value.replace(/^\s+/,'');
-          first = false;
-        }
-        tree.push(value);
-      }
-    } else if (type == TOKEN_TYPE_LONG) {
-      while (this.peek()!=null && !this.peek().match(new RegExp(RE_LONG_TOKEN_END))) {
-        tree.push(this.parse());
-      }
-    }
-
-    this.getNextFragment();
-    return tree;
-  },
-
-  isTokenAllowed: function(token) {
-    return (!this.options.allowed_tokens || this.options.allowed_tokens.indexOf(token) != -1);
-  },
-
-  getDefaultDecoration: function(token, value) {
-    var default_decoration = Tr8n.config.getDefaultToken(token, "decoration");
-    if (default_decoration == null) return value;
-
-    var decoration_token_values = this.context[token];
-    default_decoration = default_decoration.replace(PLACEHOLDER, value);
-
-    if (decoration_token_values instanceof Object) {
-      var keys = Tr8n.Utils.keys(decoration_token_values);
-      for (var i = 0; i < keys.length; i++) {
-        default_decoration = default_decoration.replace("{$" + keys[i] + "}", decoration_token_values[keys[i]]);
-      }
-    }
-
-    return default_decoration;
-  },
-
-  apply: function(token, value) {
-    if (token == RESERVED_TOKEN) return value;
-    if (!this.isTokenAllowed(token)) return value;
-
-    var method = this.context[token];
-
-    if (method != null) {
-      if (typeof method === 'string')
-        return method.replace(PLACEHOLDER, value);
-
-      if (typeof method === 'function')
-        return method(value);
-
-      if (typeof method === 'object')
-        return this.getDefaultDecoration(token, value);
-
-      return value;
-    }
-
-    return this.getDefaultDecoration(token, value);
-  },
-
-  evaluate: function(expr) {
-    if (!(expr instanceof Array)) return expr;
-
-    var token = expr[0];
-    expr.shift();
-    var self = this;
-    var value = [];
-    for (var i=0; i<expr.length; i++) {
-      value.push(self.evaluate(expr[i]));
-    }
-    return this.apply(token, value.join(''));
-  },
-
-  substitute: function(tokens, options) {
-    this.context = tokens || {};
-    this.options = options || {};
-
-    return this.evaluate(this.parse());
-  }
-
-};
-;
-var HTML_SPECIAL_CHAR_REGEX = '/(&[^;]*;)/';
-var INDEPENDENT_NUMBER_REGEX = '/^(\\d+)$|^(\\d+[,;\\s])|(\\s\\d+)$|(\\s\\d+[,;\\s])/';
-var VERBOSE_DATE_REGEX = '/(((Jan|Feb|Mar|Apr|May|Jun|Jul|Aug|Sep|Oct|Nov|Dec)|(January|February|March|April|May|June|July|August|September|October|November|December))\\s\\d+(,\\s\\d+)*(,*\\sat\\s\\d+:\\d+(\\sUTC))*)/';
-
-Tr8n.Tokenizers.Dom = function(doc, context, options) {
-  this.doc = doc;
-  this.context = context || {};
-  this.tokens = [];
-  this.options = options || {};
-};
-
-Tr8n.Tokenizers.Dom.prototype = {
-
-  translate: function() {
-    return this.translateTree(this.doc);
-  },
-
-  translateTree: function(node) {
-    if (this.isNonTranslatableNode(node)) {
-      if (node.childNodes.length == 1)
-        return node.childNodes[0].nodeValue;
-      return "";
-    }
-
-    if (node.nodeType == 3)
-      return this.translateTml(node.nodeValue);
-
-    var html = "";
-    var buffer = "";
-
-    for(var i=0; i<node.childNodes.length; i++) {
-      var child = node.childNodes[i];
-
-  
-      if (child.nodeType == 3) {
-        buffer = buffer + child.nodeValue;
-      } else if (this.isInlineNode(child) && this.hasInlineOrTextSiblings(child) && !this.isBetweenSeparators(child)) {          buffer = buffer + this.generateTmlTags(child);
-      } else if (this.isSeparatorNode(child)) {            if (buffer != "")
-          html = html + this.translateTml(buffer);
-        html = html + this.generateHtmlToken(child);
-        buffer = "";
-      } else {
-        if (buffer != "")
-          html = html + this.translateTml(buffer);
-
-        var containerValue = this.translateTree(child);
-        if (this.isIgnoredNode(child)) {
-          html = html + containerValue;
-        } else {
-          html = html + this.generateHtmlToken(child, containerValue);
-        }
-
-        buffer = "";
-      }
-    }
-
-    if (buffer != "") {
-      html = html + this.translateTml(buffer);
-    }
-
-    return html;
-  },
-
-  isNonTranslatableNode: function(node) {
-    if (node.nodeType == 1 && this.getOption("nodes.scripts").indexOf(node.nodeName.toLowerCase()) != -1)
-      return true;
-    if (node.nodeType == 1 && node.childNodes.length == 0 && node.nodeValue == "")
-      return true;
-    return false;
-  },
-
-  translateTml: function(tml) {
-    if (this.isEmptyString(tml)) return tml;
-
-  
-    if (this.getOption("split_sentences")) {
-      sentences = Tr8n.Utils.splitSentences(tml);
-      translation = tml;
-      var self = this;
-      sentences.forEach(function(sentence) {
-        var sentenceTranslation = self.getOption("debug") ? self.debugTranslation(sentence) : Tr8n.config.currentLanguage.translate(sentence, null, self.tokens, self.options);
-        translation = translation.replace(sentence, sentenceTranslation);
-      });
-      this.resetContext();
-      return translation;
-    }
-
-    translation = this.getOption("debug") ? this.debugTranslation(tml) : Tr8n.config.currentLanguage.translate(tml, null, this.tokens, this.options);
-    this.resetContext();
-    return translation;
-  },
-
-  hasChildNodes: function(node) {
-    if (!node.childNodes) return false;
-    return (node.childNodes.length > 0);
-  },
-
-  isBetweenSeparators: function(node) {
-    if (this.isSeparatorNode(node.previousSibling) && !this.isValidTextNode(node.nextSibling))
-      return true;
-
-    if (this.isSeparatorNode(node.nextSibling) && !this.isValidTextNode(node.previousSibling))
-      return true;
-
-    return false;
-  },
-
-  generateTmlTags: function(node) {
-    var buffer = "";
-    var self = this;
-    for(var i=0; i<node.childNodes.length; i++) {
-      var child = node.childNodes[i];
-      if (child.nodeType == 3)                            buffer = buffer + child.nodeValue;
-      else
-        buffer = buffer + self.generateTmlTags(child);
-    }
-    var tokenContext = self.generateHtmlToken(node);
-    var token = this.contextualize(this.adjustName(node), tokenContext);
-
-    var value = this.sanitizeValue(buffer);
-
-    if (this.isSelfClosingNode(node))
-      return '{' + token + '}';
-
-    if (this.isShortToken(token, value))
-      return '[' + token + ': ' + value + ']';
-
-    return '[' + token + ']' + value + '[/' + token + ']';
-  },
-
-  getOption: function(name) {
-    if (this.options[name]) {
-      return this.options[name];
-    }
-    return Tr8n.Utils.hashValue(Tr8n.config.translator_options, name);
-  },
-
-  debugTranslation: function(translation) {
-    return this.getOption("debug_format").replace('{$0}', translation);
-  },
-
-  isEmptyString: function(tml) {
-      tml = tml.replace(/[\s\n\r\t\0\x0b\xa0\xc2]/g, '');
-      return (tml == '');
-  },
-
-  resetContext: function() {
-    this.tokens = [].concat(this.context);
-  },
-
-  isShortToken: function(token, value) {
-    return (this.getOption("nodes.short").indexOf(token.toLowerCase()) != -1 || value.length < 20);
-  },
-
-  isOnlyChild: function(node) {
-    if (node.parentNode == null) return false;
-    return (node.parentNode.childNodes.length == 1);
-  },
-
-  hasInlineOrTextSiblings: function(node) {
-    if (node.parentNode == null) return false;
-
-    for (var i=0; i < node.parentNode.childNodes.length; i++) {
-      var child = node.parentNode.childNodes[i];
-      if (child != node) {
-        if (this.isInlineNode(child) || this.isValidTextNode(child))
-          return true;
-      }
-    }
-
-    return false;
-  },
-
-  isInlineNode: function(node) {
-    return (
-      node.nodeType == 1
-      && this.getOption("nodes.inline").indexOf(node.tagName.toLowerCase()) != -1
-      && !this.isOnlyChild(node)
-    );
-  },
-
-  isContainerNode: function(node) {
-    return (node.nodeType == 1 && !this.isInlineNode(node));
-  },
-
-  isSelfClosingNode: function(node) {
-    return (node.firstChild == null);
-  },
-
-  isIgnoredNode: function(node) {
-    if (node.nodeType != 1) return true;
-    return (this.getOption("nodes.ignored").indexOf(node.tagName.toLowerCase()) != -1);
-  },
-
-  isValidTextNode: function(node) {
-    if (node == null) return false;
-    return (node.nodeType == 3 && !this.isEmptyString(node.nodeValue));
-  },
-
-  isSeparatorNode: function(node) {
-    if (node == null) return false;
-    return (node.nodeType == 1 && this.getOption("nodes.splitters").indexOf(node.tagName.toLowerCase()) != -1);
-  },
-
-  sanitizeValue: function(value) {
-    return value.replace(/^\s+/,'');
-  },
-
-  replaceSpecialCharacters: function(text) {
-    if (!this.getOption("data_tokens.special")) return text;
-
-    var matches = text.match(HTML_SPECIAL_CHAR_REGEX);
-    var self = this;
-    matches.forEach(function(match) {
-      token = match.substring(1, match.length - 2);
-      self.context[token] = match;
-      text = text.replace(match, "{" + token + "}");
-    });
-
-    return text;
-  },
-
-  generateDataTokens: function(text) {
-    if (!this.getOption("data_tokens.numeric")) return text;
-
-    var matches = text.match(INDEPENDENT_NUMBER_REGEX);
-    var tokenName = this.getOption("data_tokens.numeric_name");
-
-    var self = this;
-    matches.forEach(function(match) {
-      value = match.replace(/[,;]\s/, '');
-      token = self.contextualize(tokenName, value);
-      text = text.replace(match, match.replace(value, "{" + token + "}"));
-    });
-
-    return text;
-  },
-
-  generateHtmlToken: function(node, value) {
-    var name = node.tagName.toLowerCase();
-    var attributes = node.attributes;
-    var attributesHash = {},
-    value = ((value == null) ? '{0}' : value);
-
-    if (attributes.length == 0) {
-      if (this.isSelfClosingNode(node))
-        return '<' + name + '/>';
-      return '<' + name + '>' + value + '</' + name + '>';
-    }
-
-    for(var i=0; i<attributes.length; i++) {
-      attributesHash[attributes[i].name] = attributes[i].value;
-    }
-
-    var keys = Tr8n.Utils.keys(attributesHash);
-    keys.sort();
-
-    var attr = [];
-    keys.forEach(function(key) {
-      var quote = (attributesHash[key].indexOf("'") != -1 ? '"' : "'");
-      attr.push(key  + '=' + quote + attributesHash[key] + quote);
-    });
-    attr = attr.join(' ');
-
-    if (this.isSelfClosingNode(node))
-      return '<' + name + ' ' + attr + '/>';
-
-    return '<' + name + ' ' + attr + '>' + value + '</' + name + '>';
-  },
-
-  adjustName: function(node) {
-    var name = node.tagName.toLowerCase();
-    var map = this.getOption("name_mapping");
-    name = (map[name] != null) ? map[name] : name;
-    return name;
-  },
-
-  contextualize: function(name, context) {
-    if (this.tokens[name] && this.tokens[name] != context) {
-      var index = 0;
-      var matches = name.match(/\d+$/);
-      if (matches && matches.length > 0) {
-        index = parseInt(matches[matches.length-1]);
-        name = name.replace("" + index, '');
-      }
-      name = name + (index + 1);
-      return this.contextualize(name, context);
-    }
-
-    this.tokens[name] = context;
-    return name;
-  },
-
-  debug: function(doc) {
-    this.doc = doc;
-    this.debugTree(doc, 0);
-  },
-
-  debugTree: function(node, depth) {
-    var padding = new Array(depth+1).join('=');
-
-    console.log(padding + "=> " + (typeof node) + ": " + this.nodeInfo(node));
-
-    if (node.childNodes) {
-      var self = this;
-      for(var i=0; i<node.childNodes.length; i++) {
-        var child = node.childNodes[i];
-        self.debugTree(child, depth+1);
-      }
-    }
-  },
-
-  nodeInfo: function(node) {
-    var info = [];
-    info.push(node.nodeType);
-
-    if (node.nodeType == 1)
-      info.push(node.tagName);
-
-    if (this.isInlineNode(node)) {
-      info.push("inline");
-      if (this.hasInlineOrTextSiblings(node))
-        info.push("sentence");
-      else
-        info.push("only translatable");
-    }
-
-    if (this.isSelfClosingNode(node))
-      info.push("self closing");
-
-    if (this.isOnlyChild(node))
-      info.push("only child");
-
-    if (node.nodeType == 3)
-      return "[" + info.join(", ") + "]" + ': "' + node.nodeValue + '"';
-
-    return "[" + info.join(", ") + "]";
-  }
-
-};;
-Tr8n.Decorators.Html = {
-
-  decorate: function(translated_label, translation_language, target_language, translation_key, options) {
-    options = options || {};
-
-    if (
-         options.skip_decorations
-      || translation_key.language == target_language
-      || !options.current_translator
-      || !options.current_translator.inline
-      || (translation_key.locked && !options.current_translator.manager)
-    ) return translated_label;
-
-    var element = 'tr8n:tr';
-    var classes = ['tr8n_translatable'];
-
-    if (translation_key.locked) {
-      if (!options.current_translator.isFeatureEnabled("show_locked_keys"))
-          return translated_label;
-      classes.push('tr8n_locked');
-    } else if (translation_language == translation_key.language) {
-      classes.push('tr8n_not_translated');
-    } else if (translation_language == target_language) {
-      classes.push('tr8n_translated');
-    } else {
-      classes.push('tr8n_fallback');
-    }
-
-    var html = [];
-    html.push("<" + element + " class='" + classes.join(' ') + "' data-translation_key='" + translation_key.key + "'>");
-    html.push(translated_label);
-    html.push("</" + element + ">");
-    return html.join("");
-  }
-
-};
-
-
-
-
-;
-Tr8n.Application = function(attrs) {
-  Tr8n.Utils.extend(this, attrs);
-
-  this.languages = [];
-  for(var lang in (attrs.languages || [])) {
-    this.languages.push(new Tr8n.Language(Tr8n.Utils.extend(lang, {application: this})));
-  }
-
-  this.default_locale = Tr8n.config.default_locale;
-  this.languages_by_locale = {};
-};
-
-Tr8n.Application.prototype = {
-
-<<<<<<< HEAD
-  /**
-   * addLanguage
-   *
-   * @function
-   * @param {Language} language - language to be added
-   */
-  addLanguage: function(language) {
-=======
-  getApiClient: function() {
-    return this.api_client;
-  },
-
-    addLanguage: function(language) {
->>>>>>> b636400b
-    language.application = this;
-    this.languages_by_locale[language.locale] = language;
-  },
-
-    getLanguage: function(locale) {
-    return this.languages_by_locale[locale || this.default_locale];
-  },
-
-  isFeatureEnabled: function(name) {
-    return (this.features && this.features[name]);
-  },
-
-  getApiClient: function() {
-    if (!this.api_client) {
-      this.api_client = new Tr8n.ApiClient(this);
-    }
-
-    return this.api_client;
-  },
-
-  init: function(options, callback) {
-    options = options || {};
-
-    this.getApiClient().get("application", {definition: true}, function (error, data) {
-      if (error) {
-        console.log(err);
-        throw err;
-      }
-      Tr8n.Utils.extend(this, data);
-
-      if (options.locales) {
-        this.loadLanguages(options.locales, function() {
-          callback(null);
-        });
-      } else {
-        callback(null);
-      }
-
-    }.bind(this));
-  },
-
-  loadLanguages: function(locales, languages_callback) {
-    var async = require('async');
-
-    var data = {};
-    var self = this;
-
-    locales.forEach(function(locale) {
-      data[locale] = function(callback) {
-        self.getApiClient().get("language", {locale: locale, definition: true}, function(error, data) {
-          if (error) {
-            callback(error, null);
-            return;
-          }
-          callback(null, new Tr8n.Language(data));
-        });
-      };
-    });
-
-    async.parallel(data, function(err, results) {
-      if (err) {
-        console.log(err);
-        throw err;
-      }
-
-      Object.keys(results).forEach(function(key) {
-        self.addLanguage(results[key]);
-      });
-
-      languages_callback();
-    });
-  },
-
-  loadDefaultLanguages: function(locales, languages_callback) {
-    var async = require('async');
-    var fs = require('fs');
-
-    var data = {};
-    var self = this;
-
-    locales.forEach(function(locale) {
-      data[locale] = function(callback) {
-        var path = __dirname + "/../config/data/" + locale + ".json";
-        console.log("Loading " + path + " ...");
-
-        fs.readFile(path, function (err, data) {
-          if (err) {
-            console.log(err);
-            throw err;
-          }
-
-          callback(null, new Tr8n.Language(JSON.parse(data)));
-        });
-      };
-    });
-
-    async.parallel(data, function(err, results) {
-      if (err) {
-        console.log(err);
-        throw err;
-      }
-
-      Object.keys(results).forEach(function(key) {
-        self.addLanguage(data[key]);
-      });
-
-      languages_callback();
-    });
-  },
-
-  submitMissingTranslationKeys: function(callback) {
-    console.log("Submitting missing translation keys...");
-<<<<<<< HEAD
-    // TODO: finish it up
-  }
-
-=======
-      }
->>>>>>> b636400b
-};
-
-;
-Tr8n.Source = function(attrs) {
-  Tr8n.Utils.extend(this, attrs);
-
-};
-<<<<<<< HEAD
-;/**
+};;/**
  * Copyright (c) 2014 Michael Berkovich, TranslationExchange.com
  *
  *  _______                  _       _   _             ______          _
@@ -2047,87 +1533,40 @@
  * WITH THE SOFTWARE OR THE USE OR OTHER DEALINGS IN THE SOFTWARE.
  */
 
-var request = require("request");
-
-var API_HOST = "https://translationexchange.com";
-var API_PATH = "/tr8n/api/";
-
-Tr8n.ApiClient = function(app) {
-  this.application = app;
-};
-
-Tr8n.ApiClient.prototype = {
-
-  getHost: function() {
-    return this.application.host || API_HOST;
-  },
-
-  getAccessToken: function(callback) {
-    if (this.application.access_token) {
-      callback(error, this.application.access_token);
-      return;
-    }
-
-    this.api("oauth/request_token", {
-      client_id: this.application.key,
-      client_secret: this.application.secret,
-      grant_type: "client_credentials"
-    }, function(error, data) {
-      if (!error) {
-        this.application.access_token = data;
-      }
-      callback(error, data);
-    }.bind(this));
-  },
-
-  get: function(path, params, options, callback) {
-    options = options || {};
-    options.method = "get";
-    this.api(path, params, options, callback);
-  },
-
-  post: function(path, params, options, callback) {
-    options = options || {};
-    options.method = "post";
-    this.api(path, params, options, callback);
-  },
-
-  api: function(path, params, options, callback) {
-    options = options || {};
-
-    if (Tr8n.Utils.isFunction(params)) {
-      callback = params;
-      params = {};
-    } else if (Tr8n.Utils.isFunction(options)) {
-      callback = options;
-      options = {};
-    }
-
-    var request_callback = function(error, response, body) {
-      if (!error && response.statusCode == 200) {
-        callback(error, JSON.parse(body));
-      } else {
-        callback(error, body);
-      }
-    };
-
-    Tr8n.Utils.extend(params, {key: this.application.key});
-
-    var url = this.getHost() + API_PATH + path;
-    console.log("Requesting " + url + " with params: ");
-    console.log(params);
-
-    if (options.method == "post") {
-      this.getAccessToken(function(error, token_info) {
-        Tr8n.Utils.extend(params, {access_token: token_info.access_token});
-        request.post(url, {qs: params}, request_callback);
-      }.bind(this));
-    } else {
-      request.get(url, {qs: params}, request_callback);
-    }
-  }
-
-};
+Tr8n.Tokens.Method = function(name, label) {
+  if (!name) return;
+  this.full_name = name;
+  this.label = label;
+  this.parseElements();
+  this.initObject();
+};
+
+Tr8n.Tokens.Method.prototype = new Tr8n.Tokens.Data();
+Tr8n.Tokens.Method.prototype.constructor = Tr8n.Tokens.Method;
+
+Tr8n.Tokens.Method.prototype.initObject = function() {
+  var parts = this.short_name.split('.');
+  this.short_name = parts[0];
+  this.object_method = parts[1];
+};
+
+Tr8n.Tokens.Method.prototype.getTokenValue = function(tokens, language, options) {
+  tokens = tokens || {};
+
+  var object = tokens[this.short_name];
+  if (!object) return this.error("Missing token value");
+
+  var value = object[this.object_method] || object[this.object_method]();
+
+  return value || value.toString();
+};
+
+Tr8n.Tokens.Method.prototype.substitute = function(label, tokens, language, options) {
+  return label.replace(this.full_name,
+    this.sanitize(this.getTokenValue(tokens), this.getTokenObject(tokens), language, Tr8n.Utils.extend(options, {safe: false}))
+  );
+};
+
 ;/**
  * Copyright (c) 2014 Michael Berkovich, TranslationExchange.com
  *
@@ -2159,15 +1598,1533 @@
  * WITH THE SOFTWARE OR THE USE OR OTHER DEALINGS IN THE SOFTWARE.
  */
 
+
+/**
+ * Piped Token Form
+ *
+ * {count:number || one: message, many: messages}
+ * {count:number || one: сообщение, few: сообщения, many: сообщений, other: много сообщений}   in other case the number is not displayed*
+ *
+ * {count | message}   - will not include {count}, resulting in "messages" with implied {count}
+ * {count | message, messages}
+ *
+ * {count:number | message, messages}
+ *
+ * {user:gender | he, she, he/she}
+ *
+ * {user:gender | male: he, female: she, other: he/she}
+ *
+ * {now:date | did, does, will do}
+ * {users:list | all male, all female, mixed genders}
+ *
+ * {count || message, messages}  - will include count:  "5 messages"
+ *
+ */
+
+Tr8n.Tokens.Piped = function(name, label) {
+  if (!name) return;
+  this.full_name = name;
+  this.label = label;
+  this.parseElements();
+};
+
+Tr8n.Tokens.Piped.prototype = new Tr8n.Tokens.Data();
+Tr8n.Tokens.Piped.prototype.constructor = Tr8n.Tokens.Piped;
+
+Tr8n.Tokens.Piped.prototype.parseElements = function() {
+  var name_without_parens = this.full_name.substring(1, this.full_name.length-1);
+
+  var parts = name_without_parens.split('|');
+  var name_without_pipes = parts[0].trim();
+
+  this.short_name = name_without_pipes.split(':')[0].trim();
+
+  this.case_keys = [];
+  var keys = name_without_pipes.match(/(::\s*\w+)/g) || [];
+  for (var i=0; i<keys.length; i++) {
+    this.case_keys.push(keys[i].replace(/[:]/g, "").trim());
+  }
+
+  this.context_keys = [];
+  var name_without_case_keys = name_without_pipes.split('::')[0].trim();
+  keys = name_without_case_keys.match(/(:\s*\w+)/g) || [];
+  for (i=0; i<keys.length; i++) {
+    this.context_keys.push(keys[i].replace(/[:]/g, "").trim());
+  }
+
+  this.separator = (this.full_name.indexOf("||") != -1 ? '||' : '|');
+
+  this.parameters = [];
+  parts = name_without_parens.split(this.separator);
+  if (parts.length > 1) {
+    parts = parts[1].split(',');
+    for (i=0; i<parts.length; i++) {
+      this.parameters.push(parts[i].trim());
+    }
+  }
+};
+
+Tr8n.Tokens.Piped.prototype.isValueDisplayedInTranslation = function() {
+  return (this.separator == '||');
+};
+
+/**
+* token:      {count|| one: message, many: messages}
+* results in: {"one": "message", "many": "messages"}
+*
+* token:      {count|| message}
+* transform:  [{"one": "{$0}", "other": "{$0::plural}"}, {"one": "{$0}", "other": "{$1}"}]
+* results in: {"one": "message", "other": "messages"}
+*
+* token:      {count|| message, messages}
+* transform:  [{"one": "{$0}", "other": "{$0::plural}"}, {"one": "{$0}", "other": "{$1}"}]
+* results in: {"one": "message", "other": "messages"}
+*
+* token:      {user| Dorogoi, Dorogaya}
+* transform:  ["unsupported", {"male": "{$0}", "female": "{$1}", "other": "{$0}/{$1}"}]
+* results in: {"male": "Dorogoi", "female": "Dorogaya", "other": "Dorogoi/Dorogaya"}
+*
+* token:      {actors:|| likes, like}
+* transform:  ["unsupported", {"one": "{$0}", "other": "{$1}"}]
+* results in: {"one": "likes", "other": "like"}
+*
+*
+*/
+
+Tr8n.Tokens.Piped.prototype.generateValueMapForContext = function(context) {
+  var values = {};
+
+  if (this.parameters[0].indexOf(':') != -1) {
+    for (var i=0; i<this.parameters.length; i++) {
+      var name_value = this.parameters[i].split(":");
+      values[name_value[0].trim()] = name_value[1].trim();
+    }
+    return values;
+  }
+
+  var token_mapping = context.token_mapping;
+
+  if (!token_mapping) {
+    this.error("The token context " + context.keyword + "does not support transformation for unnamed params");
+    return null;
+  }
+
+  // "unsupported"
+  if (typeof token_mapping === "string") {
+    this.error("The token mapping " + token_mapping + " does not support the parameters.");
+    return null;
+  }
+
+  // ["unsupported", {}]
+  if (Tr8n.Utils.isArray(token_mapping)) {
+    if (this.parameters.length > token_mapping.length) {
+      this.error("The token mapping " + token_mapping + " does not support " + this.parameters.length + " parameters");
+      return null;
+    }
+
+    token_mapping = token_mapping[this.parameters.length-1];
+
+    if (typeof token_mapping === "string") {
+      this.error("The token mapping " + token_mapping + " does not support " + this.parameters.length + " parameters");
+      return null;
+    }
+  }
+
+  // {}
+  var keys = Tr8n.Utils.keys(token_mapping);
+
+  for (var i=0; i<keys.length; i++) {
+    var key = keys[i];
+    var value = token_mapping[key];
+
+    values[key] = value;
+
+    // token form {$0::plural} - number followed by language cases
+
+    var internal_keys = value.match(/{\$\d(::[\w]+)*\}/g) || [];
+
+    for (var j=0; j<internal_keys.length; j++) {
+      var token = internal_keys[j];
+      var token_without_parens = token.replace(/[\{\}]/g, '');
+      var parts = token_without_parens.split('::');
+      var index = parseInt(parts[0].replace(/[$]/, ''));
+
+      if (this.parameters.length < index) {
+        this.error("The index inside " + token_mapping + " is out of bound: " + this.full_name);
+        return null;
+      }
+
+      var val = this.parameters[index];
+
+      parts.shift();
+      for (var k=0; k<parts.length; k++) {
+        var language_case = context.language.getLanguageCaseByKeyword(parts[k]);
+        if (language_case) val = language_case.apply(val);
+      }
+
+      values[key] = values[key].replace(internal_keys[j], val);
+    }
+  }
+
+  return values;
+};
+
+Tr8n.Tokens.Piped.prototype.substitute = function(label, tokens, language, options) {
+  if (!tokens[this.short_name]) {
+    this.error("Missing value");
+    return label;
+  }
+
+  var object = this.getTokenObject(tokens);
+
+  if (this.parameters.length == 0) {
+    this.error("Piped params may not be empty");
+    return label;
+  }
+
+  var context = this.getContextForLanguage(language);
+
+  var piped_values = this.generateValueMapForContext(context);
+
+  if (!piped_values) return label;
+
+  var rule = context.findMatchingRule(object);
+
+  if (rule == null) return label;
+
+  var value = piped_values[rule.keyword];
+  if (!value) {
+    var fallback_rule = context.getFallbackRule();
+    if (fallback_rule && piped_values[fallback_rule.keyword]) {
+      value = piped_values[fallback_rule.keyword];
+    } else {
+      this.error("No matching context rule found and no fallback provided");
+      return label;
+    }
+  }
+
+  var token_value = [];
+  if (this.isValueDisplayedInTranslation()) {
+    token_value.push(this.getTokenValue(tokens, language, options));
+    token_value.push(" ");
+  } else {
+    value = value.replace("#" + this.short_name + "#", this.getTokenValue(tokens, language, options));
+  }
+  token_value.push(value);
+
+  return label.replace(this.full_name, token_value.join(""));
+};
+
+
+;/**
+ * Copyright (c) 2014 Michael Berkovich, TranslationExchange.com
+ *
+ *  _______                  _       _   _             ______          _
+ * |__   __|                | |     | | (_)           |  ____|        | |
+ *    | |_ __ __ _ _ __  ___| | __ _| |_ _  ___  _ __ | |__  __  _____| |__   __ _ _ __   __ _  ___
+ *    | | '__/ _` | '_ \/ __| |/ _` | __| |/ _ \| '_ \|  __| \ \/ / __| '_ \ / _` | '_ \ / _` |/ _ \
+ *    | | | | (_| | | | \__ \ | (_| | |_| | (_) | | | | |____ >  < (__| | | | (_| | | | | (_| |  __/
+ *    |_|_|  \__,_|_| |_|___/_|\__,_|\__|_|\___/|_| |_|______/_/\_\___|_| |_|\__,_|_| |_|\__, |\___|
+ *                                                                                        __/ |
+ *                                                                                       |___/
+ * Permission is hereby granted, free of charge, to any person obtaining
+ * a copy of this software and associated documentation files (the
+ * "Software"), to deal in the Software without restriction, including
+ * without limitation the rights to use, copy, modify, merge, publish,
+ * distribute, sublicense, and/or sell copies of the Software, and to
+ * permit persons to whom the Software is furnished to do so, subject to
+ * the following conditions:
+ *
+ * The above copyright notice and this permission notice shall be
+ * included in all copies or substantial portions of the Software.
+ *
+ * THE SOFTWARE IS PROVIDED "AS IS", WITHOUT WARRANTY OF ANY KIND,
+ * EXPRESS OR IMPLIED, INCLUDING BUT NOT LIMITED TO THE WARRANTIES OF
+ * MERCHANTABILITY, FITNESS FOR A PARTICULAR PURPOSE AND
+ * NONINFRINGEMENT. IN NO EVENT SHALL THE AUTHORS OR COPYRIGHT HOLDERS BE
+ * LIABLE FOR ANY CLAIM, DAMAGES OR OTHER LIABILITY, WHETHER IN AN ACTION
+ * OF CONTRACT, TORT OR OTHERWISE, ARISING FROM, OUT OF OR IN CONNECTION
+ * WITH THE SOFTWARE OR THE USE OR OTHER DEALINGS IN THE SOFTWARE.
+ */
+
+Tr8n.RulesEngine.Evaluator = function(ctx) {
+  this.vars = {};
+  this.ctx = ctx || {
+
+    'label'   : function(l, r)    { this.vars[l] = this.ctx[l] = r; return r; },
+    'quote'   : function(expr)    { return expr; },
+    'car'     : function(list)    { return list[1]; },
+    'cdr'     : function(list)    { list.shift(); return list; },
+    'cons'    : function(e, cell) { cell.unshift(e); return cell; },
+    'eq'      : function(l, r)    { return (l == r); },
+    'atom'    : function(a)       { return !(typeof a in {'object':1, 'array':1, 'function':1}); },
+    'cond'    : function(c, t, f) { return (this.evaluate(c) ? this.evaluate(t) : this.evaluate(f)); },
+  
+    'set'     : function(l, r){ this.vars[l] = this.ctx[l] = r; return r; },
+
+    '='       : function(l, r)    {return l == r },                                                     // ['=', 1, 2]
+    '!='      : function(l, r)    {return l != r },                                                     // ['!=', 1, 2]
+    '<'       : function(l, r)    {return l < r },                                                      // ['<', 1, 2]
+    '>'       : function(l, r)    {return l > r },                                                      // ['>', 1, 2]
+    '+'       : function(l, r)    {return l + r },                                                      // ['+', 1, 2]
+    '-'       : function(l, r)    {return l - r },                                                      // ['-', 1, 2]
+    '*'       : function(l, r)    {return l * r },                                                      // ['*', 1, 2]
+    '%'       : function(l, r)    {return l % r },                                                      // ['%', 14, 10]
+    'mod'     : function(l, r)    {return l % r },                                                      // ['mod', '@n', 10]
+    '/'       : function(l, r)    {return (l * 1.0) / r },                                              // ['/', 1, 2]
+    '!'       : function(expr)    {return !expr },                                                      // ['!', ['true']]
+    'not'     : function(val)     {return !val },                                                       // ['not', ['true']]
+
+    '&&'      : function()        {return Array.prototype.slice.call(arguments).every(this.evaluate.bind(this))},            // ['&&', [], [], ...]
+    'and'     : function()        {return Array.prototype.slice.call(arguments).every(this.evaluate.bind(this))},            // ['and', [], [], ...]
+    '||'      : function()        {return !!Array.prototype.slice.call(arguments).filter(this.evaluate.bind(this)).length},  // ['||', [], [], ...]
+    'or'      : function()        {return !!Array.prototype.slice.call(arguments).filter(this.evaluate.bind(this)).length},  // ['or', [], [], ...]
+
+    'if'      : function(c,t,f)   {return this.evaluate(c) ? this.evaluate(t) : this.evaluate(f)},      // ['if', 'cond', 'true', 'false']
+    'let'     : function(l, r)    {return this.vars[l] = r },                                           // ['let', 'n', 5]
+    'true'    : function()        {return true },                                                       // ['true']
+    'false'   : function()        {return false },                                                      // ['false']
+
+    'date'    : function(date)    {return new Date(date) },                                             // ['date', '2010-01-01']
+    'today'   : function()        {return new Date() },                                                 // ['today']
+    'time'    : function(expr)    {return new Date(expr) },                                             // ['time', '2010-01-01 10:10:05']
+    'now'     : function()        {return Date.now() },                                                 // ['now']
+
+    'append'  : function(l, r)    {return String(r) + String(l) },                                      // ['append', 'world', 'hello ']
+    'prepend' : function(l, r)    {return String(l) + String(r) },                                      // ['prepend', 'hello  ', 'world']
+
+    'match'   : function(search, subject) {                                                             // ['match', /a/, 'abc']
+      search = this._stringToRegexp(search);
+      return !!subject.match(search);
+    },
+
+    'in'      : function(values, search) {                                                              // ['in', '1,2,3,5..10,20..24', '@n']
+      var bounds, range = this._range;
+      values = values
+        .replace(/\s/g,'')
+        .replace(/(\w+)\.\.(\w+)/g, function(x,f,l){
+          bounds = range(f,l);
+          bounds.push(l);
+          return bounds.join()
+        });
+      return values
+        .split(',')
+        .indexOf(String(search)) != -1;
+    },
+
+    'within'  : function(values, search) {                                                             // ['within', '0..3', '@n']
+      var 
+        bounds = values.split('..').map(function(d){return parseInt(d)})
+      return (bounds[0] <= search && search <= bounds[1])
+    },
+
+    'replace' : function(search, replace, subject) {                                                  // ['replace', '/^a/', 'v', 'abc']
+      search = this._stringToRegexp(search);
+      return subject.replace(search, replace);
+    },
+
+    'count'   : function(list){                                                                       // ['count', '@genders']
+      return (typeof(list) == "string" ? this.vars[list] : list).length
+    },
+
+    'all'     : function(list, value) {                                                               // ['all', '@genders', 'male']
+      list = (typeof(list) == "string") ? this.vars[list] : list;
+      return (list instanceof Array) ? list.every(function(e){return e == value}) : false;
+    },
+    
+    'any'     : function(list, value) {                                                               // ['any', '@genders', 'female']
+      list = (typeof(list) == "string") ? this.vars[list] : list;
+      return (list instanceof Array) ? !!list.filter(function(e){return e == value}) : false;
+    }
+
+  };
+  return this;
+};
+
+Tr8n.RulesEngine.Evaluator.prototype = {
+
+  _range: function(start, end) {
+    var 
+      range = [],
+      is_string = !String(start).match(/^\d+$/);
+
+    start = (is_string) ? start.charCodeAt(0) : parseInt(start);
+    end   = (is_string) ? end.charCodeAt(0)   : parseInt(end);
+
+    while (end >= start) {
+      range.push(is_string ? String.fromCharCode(start) : String(start));
+      start += 1;
+    }
+
+    return range;
+  },
+
+  _stringToRegexp: function(str) {
+    var re = new RegExp("^\/","g");
+    if(!str.match(re)) {
+      return new RegExp(str,"g");
+    }
+    str = str.replace(re, '');
+    if (str.match(/\/i$/)) {
+      str = str.replace(/\/i$/g, '')
+      return new RegExp(str,"ig")
+    }
+    str = str.replace(/\/$/, '')
+    return new RegExp(str,"g");
+  },
+
+  setVars: function(vars) {
+    this.vars = vars;
+  },
+
+  getVars: function() {
+    return this.vars;
+  },
+
+  apply: function(fn, args) {
+    if (typeof this.ctx[fn] == 'function') {
+      return this.ctx[fn].apply(this,args);
+    }
+    return this.ctx[fn]
+  },
+
+  evaluate: function(expr) {
+    if (this.ctx['atom'].call(this, expr)) {
+      if (typeof expr == "string" && this.vars[expr]) return this.vars[expr];
+      return (expr in this.ctx ? this.ctx[expr] : expr);
+    }
+    var 
+      fn    = expr[0],
+      args  = expr.slice(1);
+
+    if(['quote','car','cdr','cond','if','&&','||','and','or','true','false','let','count','all','any'].indexOf(fn) == -1) {
+      args = args.map(this.evaluate.bind(this))
+    }
+    return this.apply(fn,args)
+  }
+};
+;/**
+ * Copyright (c) 2014 Michael Berkovich, TranslationExchange.com
+ *
+ *  _______                  _       _   _             ______          _
+ * |__   __|                | |     | | (_)           |  ____|        | |
+ *    | |_ __ __ _ _ __  ___| | __ _| |_ _  ___  _ __ | |__  __  _____| |__   __ _ _ __   __ _  ___
+ *    | | '__/ _` | '_ \/ __| |/ _` | __| |/ _ \| '_ \|  __| \ \/ / __| '_ \ / _` | '_ \ / _` |/ _ \
+ *    | | | | (_| | | | \__ \ | (_| | |_| | (_) | | | | |____ >  < (__| | | | (_| | | | | (_| |  __/
+ *    |_|_|  \__,_|_| |_|___/_|\__,_|\__|_|\___/|_| |_|______/_/\_\___|_| |_|\__,_|_| |_|\__, |\___|
+ *                                                                                        __/ |
+ *                                                                                       |___/
+ * Permission is hereby granted, free of charge, to any person obtaining
+ * a copy of this software and associated documentation files (the
+ * "Software"), to deal in the Software without restriction, including
+ * without limitation the rights to use, copy, modify, merge, publish,
+ * distribute, sublicense, and/or sell copies of the Software, and to
+ * permit persons to whom the Software is furnished to do so, subject to
+ * the following conditions:
+ *
+ * The above copyright notice and this permission notice shall be
+ * included in all copies or substantial portions of the Software.
+ *
+ * THE SOFTWARE IS PROVIDED "AS IS", WITHOUT WARRANTY OF ANY KIND,
+ * EXPRESS OR IMPLIED, INCLUDING BUT NOT LIMITED TO THE WARRANTIES OF
+ * MERCHANTABILITY, FITNESS FOR A PARTICULAR PURPOSE AND
+ * NONINFRINGEMENT. IN NO EVENT SHALL THE AUTHORS OR COPYRIGHT HOLDERS BE
+ * LIABLE FOR ANY CLAIM, DAMAGES OR OTHER LIABILITY, WHETHER IN AN ACTION
+ * OF CONTRACT, TORT OR OTHERWISE, ARISING FROM, OUT OF OR IN CONNECTION
+ * WITH THE SOFTWARE OR THE USE OR OTHER DEALINGS IN THE SOFTWARE.
+ */
+
+Tr8n.RulesEngine.Parser = function(expression) {
+  this.tokenize(expression);
+}
+
+Tr8n.RulesEngine.Parser.prototype = {
+  tokenize: function(expression) {
+	  this.tokens = expression.match(/[()]|\w+|@\w+|[\+\-\!\|\=>&<\*\/%]+|\".*?\"|'.*?'/g);
+  },
+
+  parse: function() {
+  	token = this.tokens.shift();
+  	if (!token) return;
+  	if (token == "(") return this.parseList();
+  	if (token.match(/^['"].*/)) return token.slice(1, -1);
+  	if (token.match(/\d+/)) return parseInt(token);
+  	return String(token);
+  },
+
+  parseList: function() {
+  	var list = [];
+  	while (this.tokens.length > 0 && this.tokens[0] != ')')
+  		list.push(this.parse());
+  	this.tokens.shift();
+  	return list;
+  }
+}
+;/**
+ * Copyright (c) 2014 Michael Berkovich, TranslationExchange.com
+ *
+ *  _______                  _       _   _             ______          _
+ * |__   __|                | |     | | (_)           |  ____|        | |
+ *    | |_ __ __ _ _ __  ___| | __ _| |_ _  ___  _ __ | |__  __  _____| |__   __ _ _ __   __ _  ___
+ *    | | '__/ _` | '_ \/ __| |/ _` | __| |/ _ \| '_ \|  __| \ \/ / __| '_ \ / _` | '_ \ / _` |/ _ \
+ *    | | | | (_| | | | \__ \ | (_| | |_| | (_) | | | | |____ >  < (__| | | | (_| | | | | (_| |  __/
+ *    |_|_|  \__,_|_| |_|___/_|\__,_|\__|_|\___/|_| |_|______/_/\_\___|_| |_|\__,_|_| |_|\__, |\___|
+ *                                                                                        __/ |
+ *                                                                                       |___/
+ * Permission is hereby granted, free of charge, to any person obtaining
+ * a copy of this software and associated documentation files (the
+ * "Software"), to deal in the Software without restriction, including
+ * without limitation the rights to use, copy, modify, merge, publish,
+ * distribute, sublicense, and/or sell copies of the Software, and to
+ * permit persons to whom the Software is furnished to do so, subject to
+ * the following conditions:
+ *
+ * The above copyright notice and this permission notice shall be
+ * included in all copies or substantial portions of the Software.
+ *
+ * THE SOFTWARE IS PROVIDED "AS IS", WITHOUT WARRANTY OF ANY KIND,
+ * EXPRESS OR IMPLIED, INCLUDING BUT NOT LIMITED TO THE WARRANTIES OF
+ * MERCHANTABILITY, FITNESS FOR A PARTICULAR PURPOSE AND
+ * NONINFRINGEMENT. IN NO EVENT SHALL THE AUTHORS OR COPYRIGHT HOLDERS BE
+ * LIABLE FOR ANY CLAIM, DAMAGES OR OTHER LIABILITY, WHETHER IN AN ACTION
+ * OF CONTRACT, TORT OR OTHERWISE, ARISING FROM, OUT OF OR IN CONNECTION
+ * WITH THE SOFTWARE OR THE USE OR OTHER DEALINGS IN THE SOFTWARE.
+ */
+
+Tr8n.Tokenizers.Data = function(label) {
+  this.label = label;
+  this.tokenize();
+};
+
+Tr8n.Tokenizers.Data.prototype = {
+
+  tokenize: function() {
+    this.tokens = [];
+    var tokens = Tr8n.config.getSupportedTokens();
+
+    var label = "" + this.label;
+    for (var i=0; i<tokens.length; i++) {
+      var token = tokens[i];
+      var matches = label.match(token[0]) || [];
+      for (var j=0; j<matches.length; j++) {
+        this.tokens.push(new token[1](matches[j], this.label));
+      }
+      label = label.replace(tokens[i][0], "");
+    }
+  },
+
+  isTokenAllowed: function(token, options) {
+    if (!options.allowed_tokens) return true;
+    return (options.allowed_tokens.indexOf(token) != -1);
+  },
+
+  substitute: function(language, context, options) {
+    options = options || {};
+    var label = this.label;
+
+    for (var i=0; i<this.tokens.length; i++) {
+      var token = this.tokens[i];
+      if (this.isTokenAllowed(token.name, options)) {
+        label = token.substitute(label, context, language, options);
+      }
+    }
+    return label;
+  }
+
+};
+;/**
+ * Copyright (c) 2014 Michael Berkovich, TranslationExchange.com
+ *
+ *  _______                  _       _   _             ______          _
+ * |__   __|                | |     | | (_)           |  ____|        | |
+ *    | |_ __ __ _ _ __  ___| | __ _| |_ _  ___  _ __ | |__  __  _____| |__   __ _ _ __   __ _  ___
+ *    | | '__/ _` | '_ \/ __| |/ _` | __| |/ _ \| '_ \|  __| \ \/ / __| '_ \ / _` | '_ \ / _` |/ _ \
+ *    | | | | (_| | | | \__ \ | (_| | |_| | (_) | | | | |____ >  < (__| | | | (_| | | | | (_| |  __/
+ *    |_|_|  \__,_|_| |_|___/_|\__,_|\__|_|\___/|_| |_|______/_/\_\___|_| |_|\__,_|_| |_|\__, |\___|
+ *                                                                                        __/ |
+ *                                                                                       |___/
+ * Permission is hereby granted, free of charge, to any person obtaining
+ * a copy of this software and associated documentation files (the
+ * "Software"), to deal in the Software without restriction, including
+ * without limitation the rights to use, copy, modify, merge, publish,
+ * distribute, sublicense, and/or sell copies of the Software, and to
+ * permit persons to whom the Software is furnished to do so, subject to
+ * the following conditions:
+ *
+ * The above copyright notice and this permission notice shall be
+ * included in all copies or substantial portions of the Software.
+ *
+ * THE SOFTWARE IS PROVIDED "AS IS", WITHOUT WARRANTY OF ANY KIND,
+ * EXPRESS OR IMPLIED, INCLUDING BUT NOT LIMITED TO THE WARRANTIES OF
+ * MERCHANTABILITY, FITNESS FOR A PARTICULAR PURPOSE AND
+ * NONINFRINGEMENT. IN NO EVENT SHALL THE AUTHORS OR COPYRIGHT HOLDERS BE
+ * LIABLE FOR ANY CLAIM, DAMAGES OR OTHER LIABILITY, WHETHER IN AN ACTION
+ * OF CONTRACT, TORT OR OTHERWISE, ARISING FROM, OUT OF OR IN CONNECTION
+ * WITH THE SOFTWARE OR THE USE OR OTHER DEALINGS IN THE SOFTWARE.
+ */
+
+var RESERVED_TOKEN       = "tr8n";
+var RE_SHORT_TOKEN_START = "\\[[\\w]*:";
+var RE_SHORT_TOKEN_END   = "\\]";
+var RE_LONG_TOKEN_START  = "\\[[\\w]*\\]";
+var RE_LONG_TOKEN_END    = "\\[\\/[\\w]*\\]";
+var RE_TEXT              = "[^\\[\\]]+";
+var TOKEN_TYPE_SHORT     = "short";
+var TOKEN_TYPE_LONG      = "long";
+var PLACEHOLDER          = "{$0}";
+
+Tr8n.Tokenizers.Decoration = function(label) {
+  this.label =  "[" + RESERVED_TOKEN + "]" + label + "[/" + RESERVED_TOKEN + "]";
+  this.fragments = [];
+  this.tokens = [];
+  this.tokenize();
+};
+
+Tr8n.Tokenizers.Decoration.prototype = {
+
+  tokenize: function() {
+    var expression = new RegExp([
+      RE_SHORT_TOKEN_START,
+      RE_SHORT_TOKEN_END,
+      RE_LONG_TOKEN_START,
+      RE_LONG_TOKEN_END,
+      RE_TEXT
+    ].join("|"), "g");
+
+    this.fragments = this.label.match(expression);
+    return this.fragments;
+  },
+
+  peek: function() {
+    if (this.fragments.length == 0) return null;
+    return this.fragments[0];
+  },
+
+  getNextFragment: function() {
+    if (this.fragments.length == 0) return null;
+    return this.fragments.shift();
+  },
+
+  parse: function() {
+    var token = this.getNextFragment();
+    if (token.match(new RegExp(RE_SHORT_TOKEN_START)))
+      return this.parseTree(token.replace(/[\[:]/g, ''), TOKEN_TYPE_SHORT);
+    if (token.match(new RegExp(RE_LONG_TOKEN_START)))
+      return this.parseTree(token.replace(/[\[\]]/g, ''), TOKEN_TYPE_LONG);
+    return token;
+  },
+
+  parseTree: function(name, type) {
+    var tree = [name];
+    if (this.tokens.indexOf(name) == -1 && name != RESERVED_TOKEN)
+      this.tokens.push(name);
+
+    if (type == TOKEN_TYPE_SHORT) {
+      var first = true;
+      while (this.peek()!=null && !this.peek().match(new RegExp(RE_SHORT_TOKEN_END))) {
+        var value = this.parse();
+        if (first && typeof value == "string") {
+          value = value.replace(/^\s+/,'');
+          first = false;
+        }
+        tree.push(value);
+      }
+    } else if (type == TOKEN_TYPE_LONG) {
+      while (this.peek()!=null && !this.peek().match(new RegExp(RE_LONG_TOKEN_END))) {
+        tree.push(this.parse());
+      }
+    }
+
+    this.getNextFragment();
+    return tree;
+  },
+
+  isTokenAllowed: function(token) {
+    return (!this.options.allowed_tokens || this.options.allowed_tokens.indexOf(token) != -1);
+  },
+
+  getDefaultDecoration: function(token, value) {
+    var default_decoration = Tr8n.config.getDefaultToken(token, "decoration");
+    if (default_decoration == null) return value;
+
+    var decoration_token_values = this.context[token];
+    default_decoration = default_decoration.replace(PLACEHOLDER, value);
+
+    if (decoration_token_values instanceof Object) {
+      var keys = Tr8n.Utils.keys(decoration_token_values);
+      for (var i = 0; i < keys.length; i++) {
+        default_decoration = default_decoration.replace("{$" + keys[i] + "}", decoration_token_values[keys[i]]);
+      }
+    }
+
+    return default_decoration;
+  },
+
+  apply: function(token, value) {
+    if (token == RESERVED_TOKEN) return value;
+    if (!this.isTokenAllowed(token)) return value;
+
+    var method = this.context[token];
+
+    if (method != null) {
+      if (typeof method === 'string')
+        return method.replace(PLACEHOLDER, value);
+
+      if (typeof method === 'function')
+        return method(value);
+
+      if (typeof method === 'object')
+        return this.getDefaultDecoration(token, value);
+
+      return value;
+    }
+
+    return this.getDefaultDecoration(token, value);
+  },
+
+  evaluate: function(expr) {
+    if (!(expr instanceof Array)) return expr;
+
+    var token = expr[0];
+    expr.shift();
+    var self = this;
+    var value = [];
+    for (var i=0; i<expr.length; i++) {
+      value.push(self.evaluate(expr[i]));
+    }
+    return this.apply(token, value.join(''));
+  },
+
+  substitute: function(tokens, options) {
+    this.context = tokens || {};
+    this.options = options || {};
+
+    return this.evaluate(this.parse());
+  }
+
+};
+;/**
+ * Copyright (c) 2014 Michael Berkovich, TranslationExchange.com
+ *
+ *  _______                  _       _   _             ______          _
+ * |__   __|                | |     | | (_)           |  ____|        | |
+ *    | |_ __ __ _ _ __  ___| | __ _| |_ _  ___  _ __ | |__  __  _____| |__   __ _ _ __   __ _  ___
+ *    | | '__/ _` | '_ \/ __| |/ _` | __| |/ _ \| '_ \|  __| \ \/ / __| '_ \ / _` | '_ \ / _` |/ _ \
+ *    | | | | (_| | | | \__ \ | (_| | |_| | (_) | | | | |____ >  < (__| | | | (_| | | | | (_| |  __/
+ *    |_|_|  \__,_|_| |_|___/_|\__,_|\__|_|\___/|_| |_|______/_/\_\___|_| |_|\__,_|_| |_|\__, |\___|
+ *                                                                                        __/ |
+ *                                                                                       |___/
+ * Permission is hereby granted, free of charge, to any person obtaining
+ * a copy of this software and associated documentation files (the
+ * "Software"), to deal in the Software without restriction, including
+ * without limitation the rights to use, copy, modify, merge, publish,
+ * distribute, sublicense, and/or sell copies of the Software, and to
+ * permit persons to whom the Software is furnished to do so, subject to
+ * the following conditions:
+ *
+ * The above copyright notice and this permission notice shall be
+ * included in all copies or substantial portions of the Software.
+ *
+ * THE SOFTWARE IS PROVIDED "AS IS", WITHOUT WARRANTY OF ANY KIND,
+ * EXPRESS OR IMPLIED, INCLUDING BUT NOT LIMITED TO THE WARRANTIES OF
+ * MERCHANTABILITY, FITNESS FOR A PARTICULAR PURPOSE AND
+ * NONINFRINGEMENT. IN NO EVENT SHALL THE AUTHORS OR COPYRIGHT HOLDERS BE
+ * LIABLE FOR ANY CLAIM, DAMAGES OR OTHER LIABILITY, WHETHER IN AN ACTION
+ * OF CONTRACT, TORT OR OTHERWISE, ARISING FROM, OUT OF OR IN CONNECTION
+ * WITH THE SOFTWARE OR THE USE OR OTHER DEALINGS IN THE SOFTWARE.
+ */
+
+var HTML_SPECIAL_CHAR_REGEX = '/(&[^;]*;)/';
+var INDEPENDENT_NUMBER_REGEX = '/^(\\d+)$|^(\\d+[,;\\s])|(\\s\\d+)$|(\\s\\d+[,;\\s])/';
+var VERBOSE_DATE_REGEX = '/(((Jan|Feb|Mar|Apr|May|Jun|Jul|Aug|Sep|Oct|Nov|Dec)|(January|February|March|April|May|June|July|August|September|October|November|December))\\s\\d+(,\\s\\d+)*(,*\\sat\\s\\d+:\\d+(\\sUTC))*)/';
+
+Tr8n.Tokenizers.Dom = function(doc, context, options) {
+  this.doc = doc;
+  this.context = context || {};
+  this.tokens = [];
+  this.options = options || {};
+};
+
+Tr8n.Tokenizers.Dom.prototype = {
+
+  translate: function() {
+    return this.translateTree(this.doc);
+  },
+
+  translateTree: function(node) {
+    if (this.isNonTranslatableNode(node)) {
+      if (node.childNodes.length == 1)
+        return node.childNodes[0].nodeValue;
+      return "";
+    }
+
+    if (node.nodeType == 3)
+      return this.translateTml(node.nodeValue);
+
+    var html = "";
+    var buffer = "";
+
+    for(var i=0; i<node.childNodes.length; i++) {
+      var child = node.childNodes[i];
+
+  //    console.log("Translating: " + child.nodeType + " " + child.nodeName);
+
+      if (child.nodeType == 3) {
+        buffer = buffer + child.nodeValue;
+      } else if (this.isInlineNode(child) && this.hasInlineOrTextSiblings(child) && !this.isBetweenSeparators(child)) {  // inline nodes - tml
+        buffer = buffer + this.generateTmlTags(child);
+      } else if (this.isSeparatorNode(child)) {    // separators:  br or hr
+        if (buffer != "")
+          html = html + this.translateTml(buffer);
+        html = html + this.generateHtmlToken(child);
+        buffer = "";
+      } else {
+        if (buffer != "")
+          html = html + this.translateTml(buffer);
+
+        var containerValue = this.translateTree(child);
+        if (this.isIgnoredNode(child)) {
+          html = html + containerValue;
+        } else {
+          html = html + this.generateHtmlToken(child, containerValue);
+        }
+
+        buffer = "";
+      }
+    }
+
+    if (buffer != "") {
+      html = html + this.translateTml(buffer);
+    }
+
+    return html;
+  },
+
+  isNonTranslatableNode: function(node) {
+    if (node.nodeType == 1 && this.getOption("nodes.scripts").indexOf(node.nodeName.toLowerCase()) != -1)
+      return true;
+    if (node.nodeType == 1 && node.childNodes.length == 0 && node.nodeValue == "")
+      return true;
+    return false;
+  },
+
+  translateTml: function(tml) {
+    if (this.isEmptyString(tml)) return tml;
+
+  //  tml = this.generateDataTokens(tml);
+
+    if (this.getOption("split_sentences")) {
+      sentences = Tr8n.Utils.splitSentences(tml);
+      translation = tml;
+      var self = this;
+      sentences.forEach(function(sentence) {
+        var sentenceTranslation = self.getOption("debug") ? self.debugTranslation(sentence) : Tr8n.config.currentLanguage.translate(sentence, null, self.tokens, self.options);
+        translation = translation.replace(sentence, sentenceTranslation);
+      });
+      this.resetContext();
+      return translation;
+    }
+
+    translation = this.getOption("debug") ? this.debugTranslation(tml) : Tr8n.config.currentLanguage.translate(tml, null, this.tokens, this.options);
+    this.resetContext();
+    return translation;
+  },
+
+  hasChildNodes: function(node) {
+    if (!node.childNodes) return false;
+    return (node.childNodes.length > 0);
+  },
+
+  isBetweenSeparators: function(node) {
+    if (this.isSeparatorNode(node.previousSibling) && !this.isValidTextNode(node.nextSibling))
+      return true;
+
+    if (this.isSeparatorNode(node.nextSibling) && !this.isValidTextNode(node.previousSibling))
+      return true;
+
+    return false;
+  },
+
+  generateTmlTags: function(node) {
+    var buffer = "";
+    var self = this;
+    for(var i=0; i<node.childNodes.length; i++) {
+      var child = node.childNodes[i];
+      if (child.nodeType == 3)                    // text node
+        buffer = buffer + child.nodeValue;
+      else
+        buffer = buffer + self.generateTmlTags(child);
+    }
+    var tokenContext = self.generateHtmlToken(node);
+    var token = this.contextualize(this.adjustName(node), tokenContext);
+
+    var value = this.sanitizeValue(buffer);
+
+    if (this.isSelfClosingNode(node))
+      return '{' + token + '}';
+
+    if (this.isShortToken(token, value))
+      return '[' + token + ': ' + value + ']';
+
+    return '[' + token + ']' + value + '[/' + token + ']';
+  },
+
+  getOption: function(name) {
+    if (this.options[name]) {
+      return this.options[name];
+    }
+    return Tr8n.Utils.hashValue(Tr8n.config.translator_options, name);
+  },
+
+  debugTranslation: function(translation) {
+    return this.getOption("debug_format").replace('{$0}', translation);
+  },
+
+  isEmptyString: function(tml) {
+  //  console.log("TML Before: [" + tml + "]");
+    tml = tml.replace(/[\s\n\r\t\0\x0b\xa0\xc2]/g, '');
+  //  console.log("TML After: [" + tml + "]");
+    return (tml == '');
+  },
+
+  resetContext: function() {
+    this.tokens = [].concat(this.context);
+  },
+
+  isShortToken: function(token, value) {
+    return (this.getOption("nodes.short").indexOf(token.toLowerCase()) != -1 || value.length < 20);
+  },
+
+  isOnlyChild: function(node) {
+    if (node.parentNode == null) return false;
+    return (node.parentNode.childNodes.length == 1);
+  },
+
+  hasInlineOrTextSiblings: function(node) {
+    if (node.parentNode == null) return false;
+
+    for (var i=0; i < node.parentNode.childNodes.length; i++) {
+      var child = node.parentNode.childNodes[i];
+      if (child != node) {
+        if (this.isInlineNode(child) || this.isValidTextNode(child))
+          return true;
+      }
+    }
+
+    return false;
+  },
+
+  isInlineNode: function(node) {
+    return (
+      node.nodeType == 1
+      && this.getOption("nodes.inline").indexOf(node.tagName.toLowerCase()) != -1
+      && !this.isOnlyChild(node)
+    );
+  },
+
+  isContainerNode: function(node) {
+    return (node.nodeType == 1 && !this.isInlineNode(node));
+  },
+
+  isSelfClosingNode: function(node) {
+    return (node.firstChild == null);
+  },
+
+  isIgnoredNode: function(node) {
+    if (node.nodeType != 1) return true;
+    return (this.getOption("nodes.ignored").indexOf(node.tagName.toLowerCase()) != -1);
+  },
+
+  isValidTextNode: function(node) {
+    if (node == null) return false;
+    return (node.nodeType == 3 && !this.isEmptyString(node.nodeValue));
+  },
+
+  isSeparatorNode: function(node) {
+    if (node == null) return false;
+    return (node.nodeType == 1 && this.getOption("nodes.splitters").indexOf(node.tagName.toLowerCase()) != -1);
+  },
+
+  sanitizeValue: function(value) {
+    return value.replace(/^\s+/,'');
+  },
+
+  replaceSpecialCharacters: function(text) {
+    if (!this.getOption("data_tokens.special")) return text;
+
+    var matches = text.match(HTML_SPECIAL_CHAR_REGEX);
+    var self = this;
+    matches.forEach(function(match) {
+      token = match.substring(1, match.length - 2);
+      self.context[token] = match;
+      text = text.replace(match, "{" + token + "}");
+    });
+
+    return text;
+  },
+
+  generateDataTokens: function(text) {
+    if (!this.getOption("data_tokens.numeric")) return text;
+
+    var matches = text.match(INDEPENDENT_NUMBER_REGEX);
+    var tokenName = this.getOption("data_tokens.numeric_name");
+
+    var self = this;
+    matches.forEach(function(match) {
+      value = match.replace(/[,;]\s/, '');
+      token = self.contextualize(tokenName, value);
+      text = text.replace(match, match.replace(value, "{" + token + "}"));
+    });
+
+    return text;
+  },
+
+  generateHtmlToken: function(node, value) {
+    var name = node.tagName.toLowerCase();
+    var attributes = node.attributes;
+    var attributesHash = {},
+    value = ((value == null) ? '{0}' : value);
+
+    if (attributes.length == 0) {
+      if (this.isSelfClosingNode(node))
+        return '<' + name + '/>';
+      return '<' + name + '>' + value + '</' + name + '>';
+    }
+
+    for(var i=0; i<attributes.length; i++) {
+      attributesHash[attributes[i].name] = attributes[i].value;
+    }
+
+    var keys = Tr8n.Utils.keys(attributesHash);
+    keys.sort();
+
+    var attr = [];
+    keys.forEach(function(key) {
+      var quote = (attributesHash[key].indexOf("'") != -1 ? '"' : "'");
+      attr.push(key  + '=' + quote + attributesHash[key] + quote);
+    });
+    attr = attr.join(' ');
+
+    if (this.isSelfClosingNode(node))
+      return '<' + name + ' ' + attr + '/>';
+
+    return '<' + name + ' ' + attr + '>' + value + '</' + name + '>';
+  },
+
+  adjustName: function(node) {
+    var name = node.tagName.toLowerCase();
+    var map = this.getOption("name_mapping");
+    name = (map[name] != null) ? map[name] : name;
+    return name;
+  },
+
+  contextualize: function(name, context) {
+    if (this.tokens[name] && this.tokens[name] != context) {
+      var index = 0;
+      var matches = name.match(/\d+$/);
+      if (matches && matches.length > 0) {
+        index = parseInt(matches[matches.length-1]);
+        name = name.replace("" + index, '');
+      }
+      name = name + (index + 1);
+      return this.contextualize(name, context);
+    }
+
+    this.tokens[name] = context;
+    return name;
+  },
+
+  debug: function(doc) {
+    this.doc = doc;
+    this.debugTree(doc, 0);
+  },
+
+  debugTree: function(node, depth) {
+    var padding = new Array(depth+1).join('=');
+
+    console.log(padding + "=> " + (typeof node) + ": " + this.nodeInfo(node));
+
+    if (node.childNodes) {
+      var self = this;
+      for(var i=0; i<node.childNodes.length; i++) {
+        var child = node.childNodes[i];
+        self.debugTree(child, depth+1);
+      }
+    }
+  },
+
+  nodeInfo: function(node) {
+    var info = [];
+    info.push(node.nodeType);
+
+    if (node.nodeType == 1)
+      info.push(node.tagName);
+
+    if (this.isInlineNode(node)) {
+      info.push("inline");
+      if (this.hasInlineOrTextSiblings(node))
+        info.push("sentence");
+      else
+        info.push("only translatable");
+    }
+
+    if (this.isSelfClosingNode(node))
+      info.push("self closing");
+
+    if (this.isOnlyChild(node))
+      info.push("only child");
+
+    if (node.nodeType == 3)
+      return "[" + info.join(", ") + "]" + ': "' + node.nodeValue + '"';
+
+    return "[" + info.join(", ") + "]";
+  }
+
+};;/**
+ * Copyright (c) 2014 Michael Berkovich, TranslationExchange.com
+ *
+ *  _______                  _       _   _             ______          _
+ * |__   __|                | |     | | (_)           |  ____|        | |
+ *    | |_ __ __ _ _ __  ___| | __ _| |_ _  ___  _ __ | |__  __  _____| |__   __ _ _ __   __ _  ___
+ *    | | '__/ _` | '_ \/ __| |/ _` | __| |/ _ \| '_ \|  __| \ \/ / __| '_ \ / _` | '_ \ / _` |/ _ \
+ *    | | | | (_| | | | \__ \ | (_| | |_| | (_) | | | | |____ >  < (__| | | | (_| | | | | (_| |  __/
+ *    |_|_|  \__,_|_| |_|___/_|\__,_|\__|_|\___/|_| |_|______/_/\_\___|_| |_|\__,_|_| |_|\__, |\___|
+ *                                                                                        __/ |
+ *                                                                                       |___/
+ * Permission is hereby granted, free of charge, to any person obtaining
+ * a copy of this software and associated documentation files (the
+ * "Software"), to deal in the Software without restriction, including
+ * without limitation the rights to use, copy, modify, merge, publish,
+ * distribute, sublicense, and/or sell copies of the Software, and to
+ * permit persons to whom the Software is furnished to do so, subject to
+ * the following conditions:
+ *
+ * The above copyright notice and this permission notice shall be
+ * included in all copies or substantial portions of the Software.
+ *
+ * THE SOFTWARE IS PROVIDED "AS IS", WITHOUT WARRANTY OF ANY KIND,
+ * EXPRESS OR IMPLIED, INCLUDING BUT NOT LIMITED TO THE WARRANTIES OF
+ * MERCHANTABILITY, FITNESS FOR A PARTICULAR PURPOSE AND
+ * NONINFRINGEMENT. IN NO EVENT SHALL THE AUTHORS OR COPYRIGHT HOLDERS BE
+ * LIABLE FOR ANY CLAIM, DAMAGES OR OTHER LIABILITY, WHETHER IN AN ACTION
+ * OF CONTRACT, TORT OR OTHERWISE, ARISING FROM, OUT OF OR IN CONNECTION
+ * WITH THE SOFTWARE OR THE USE OR OTHER DEALINGS IN THE SOFTWARE.
+ */
+
+Tr8n.Decorators.Html = {
+
+  decorate: function(translated_label, translation_language, target_language, translation_key, options) {
+    options = options || {};
+
+    if (
+         options.skip_decorations
+      || translation_key.language == target_language
+      || !options.current_translator
+      || !options.current_translator.inline
+      || (translation_key.locked && !options.current_translator.manager)
+    ) return translated_label;
+
+    var element = 'tr8n:tr';
+    var classes = ['tr8n_translatable'];
+
+    if (translation_key.locked) {
+      if (!options.current_translator.isFeatureEnabled("show_locked_keys"))
+          return translated_label;
+      classes.push('tr8n_locked');
+    } else if (translation_language == translation_key.language) {
+      classes.push('tr8n_not_translated');
+    } else if (translation_language == target_language) {
+      classes.push('tr8n_translated');
+    } else {
+      classes.push('tr8n_fallback');
+    }
+
+    var html = [];
+    html.push("<" + element + " class='" + classes.join(' ') + "' data-translation_key='" + translation_key.key + "'>");
+    html.push(translated_label);
+    html.push("</" + element + ">");
+    return html.join("");
+  }
+
+};
+
+
+
+
+;/**
+ * Copyright (c) 2014 Michael Berkovich, TranslationExchange.com
+ *
+ *  _______                  _       _   _             ______          _
+ * |__   __|                | |     | | (_)           |  ____|        | |
+ *    | |_ __ __ _ _ __  ___| | __ _| |_ _  ___  _ __ | |__  __  _____| |__   __ _ _ __   __ _  ___
+ *    | | '__/ _` | '_ \/ __| |/ _` | __| |/ _ \| '_ \|  __| \ \/ / __| '_ \ / _` | '_ \ / _` |/ _ \
+ *    | | | | (_| | | | \__ \ | (_| | |_| | (_) | | | | |____ >  < (__| | | | (_| | | | | (_| |  __/
+ *    |_|_|  \__,_|_| |_|___/_|\__,_|\__|_|\___/|_| |_|______/_/\_\___|_| |_|\__,_|_| |_|\__, |\___|
+ *                                                                                        __/ |
+ *                                                                                       |___/
+ * Permission is hereby granted, free of charge, to any person obtaining
+ * a copy of this software and associated documentation files (the
+ * "Software"), to deal in the Software without restriction, including
+ * without limitation the rights to use, copy, modify, merge, publish,
+ * distribute, sublicense, and/or sell copies of the Software, and to
+ * permit persons to whom the Software is furnished to do so, subject to
+ * the following conditions:
+ *
+ * The above copyright notice and this permission notice shall be
+ * included in all copies or substantial portions of the Software.
+ *
+ * THE SOFTWARE IS PROVIDED "AS IS", WITHOUT WARRANTY OF ANY KIND,
+ * EXPRESS OR IMPLIED, INCLUDING BUT NOT LIMITED TO THE WARRANTIES OF
+ * MERCHANTABILITY, FITNESS FOR A PARTICULAR PURPOSE AND
+ * NONINFRINGEMENT. IN NO EVENT SHALL THE AUTHORS OR COPYRIGHT HOLDERS BE
+ * LIABLE FOR ANY CLAIM, DAMAGES OR OTHER LIABILITY, WHETHER IN AN ACTION
+ * OF CONTRACT, TORT OR OTHERWISE, ARISING FROM, OUT OF OR IN CONNECTION
+ * WITH THE SOFTWARE OR THE USE OR OTHER DEALINGS IN THE SOFTWARE.
+ */
+
+/**
+ * Application
+ *
+ * @constructor
+ * @param {object} attrs - options
+ */
+Tr8n.Application = function(attrs) {
+  Tr8n.Utils.extend(this, attrs);
+
+  this.languages = [];
+  for(var lang in (attrs.languages || [])) {
+    this.languages.push(new Tr8n.Language(Tr8n.Utils.extend(lang, {application: this})));
+  }
+
+  this.default_locale = Tr8n.config.default_locale;
+  this.languages_by_locale = {};
+};
+
+Tr8n.Application.prototype = {
+
+  /**
+   * addLanguage
+   *
+   * @function
+   * @param {Language} language - language to be added
+   */
+  addLanguage: function(language) {
+    language.application = this;
+    this.languages_by_locale[language.locale] = language;
+  },
+
+  /**
+   * getLanguage
+   *
+   * @description
+   * returns a language object for a given locale
+   *
+   * @function
+   * @param {string} locale - locale for which to get a language
+   */
+  getLanguage: function(locale) {
+    return this.languages_by_locale[locale || this.default_locale];
+  },
+
+  isFeatureEnabled: function(name) {
+    return (this.features && this.features[name]);
+  },
+
+  getApiClient: function() {
+    if (!this.api_client) {
+      this.api_client = new Tr8n.ApiClient(this);
+    }
+
+    return this.api_client;
+  },
+
+  init: function(options, callback) {
+    options = options || {};
+
+    this.getApiClient().get("application", {definition: true}, function (error, data) {
+      if (error) {
+        console.log(err);
+        throw err;
+      }
+      Tr8n.Utils.extend(this, data);
+
+      if (options.locales) {
+        this.loadLanguages(options.locales, function() {
+          callback(null);
+        });
+      } else {
+        callback(null);
+      }
+
+    }.bind(this));
+  },
+
+  loadLanguages: function(locales, languages_callback) {
+    var async = require('async');
+
+    var data = {};
+    var self = this;
+
+    locales.forEach(function(locale) {
+      data[locale] = function(callback) {
+        self.getApiClient().get("language", {locale: locale, definition: true}, function(error, data) {
+          if (error) {
+            callback(error, null);
+            return;
+          }
+          callback(null, new Tr8n.Language(data));
+        });
+      };
+    });
+
+    async.parallel(data, function(err, results) {
+      if (err) {
+        console.log(err);
+        throw err;
+      }
+
+      Object.keys(results).forEach(function(key) {
+        self.addLanguage(results[key]);
+      });
+
+      languages_callback();
+    });
+  },
+
+  loadDefaultLanguages: function(locales, languages_callback) {
+    var async = require('async');
+    var fs = require('fs');
+
+    var data = {};
+    var self = this;
+
+    locales.forEach(function(locale) {
+      data[locale] = function(callback) {
+        var path = __dirname + "/../config/data/" + locale + ".json";
+        console.log("Loading " + path + " ...");
+
+        fs.readFile(path, function (err, data) {
+          if (err) {
+            console.log(err);
+            throw err;
+          }
+
+          callback(null, new Tr8n.Language(JSON.parse(data)));
+        });
+      };
+    });
+
+    async.parallel(data, function(err, results) {
+      if (err) {
+        console.log(err);
+        throw err;
+      }
+
+      Object.keys(results).forEach(function(key) {
+        self.addLanguage(data[key]);
+      });
+
+      languages_callback();
+    });
+  },
+
+  submitMissingTranslationKeys: function(callback) {
+    console.log("Submitting missing translation keys...");
+    // TODO: finish it up
+  }
+
+};
+
+;/**
+ * Copyright (c) 2014 Michael Berkovich, TranslationExchange.com
+ *
+ *  _______                  _       _   _             ______          _
+ * |__   __|                | |     | | (_)           |  ____|        | |
+ *    | |_ __ __ _ _ __  ___| | __ _| |_ _  ___  _ __ | |__  __  _____| |__   __ _ _ __   __ _  ___
+ *    | | '__/ _` | '_ \/ __| |/ _` | __| |/ _ \| '_ \|  __| \ \/ / __| '_ \ / _` | '_ \ / _` |/ _ \
+ *    | | | | (_| | | | \__ \ | (_| | |_| | (_) | | | | |____ >  < (__| | | | (_| | | | | (_| |  __/
+ *    |_|_|  \__,_|_| |_|___/_|\__,_|\__|_|\___/|_| |_|______/_/\_\___|_| |_|\__,_|_| |_|\__, |\___|
+ *                                                                                        __/ |
+ *                                                                                       |___/
+ * Permission is hereby granted, free of charge, to any person obtaining
+ * a copy of this software and associated documentation files (the
+ * "Software"), to deal in the Software without restriction, including
+ * without limitation the rights to use, copy, modify, merge, publish,
+ * distribute, sublicense, and/or sell copies of the Software, and to
+ * permit persons to whom the Software is furnished to do so, subject to
+ * the following conditions:
+ *
+ * The above copyright notice and this permission notice shall be
+ * included in all copies or substantial portions of the Software.
+ *
+ * THE SOFTWARE IS PROVIDED "AS IS", WITHOUT WARRANTY OF ANY KIND,
+ * EXPRESS OR IMPLIED, INCLUDING BUT NOT LIMITED TO THE WARRANTIES OF
+ * MERCHANTABILITY, FITNESS FOR A PARTICULAR PURPOSE AND
+ * NONINFRINGEMENT. IN NO EVENT SHALL THE AUTHORS OR COPYRIGHT HOLDERS BE
+ * LIABLE FOR ANY CLAIM, DAMAGES OR OTHER LIABILITY, WHETHER IN AN ACTION
+ * OF CONTRACT, TORT OR OTHERWISE, ARISING FROM, OUT OF OR IN CONNECTION
+ * WITH THE SOFTWARE OR THE USE OR OTHER DEALINGS IN THE SOFTWARE.
+ */
+
+/**
+ * Source
+ *
+ * @constructor
+ * @param {object} attrs - options
+ */
+Tr8n.Source = function(attrs) {
+  Tr8n.Utils.extend(this, attrs);
+
+};
+;/**
+ * Copyright (c) 2014 Michael Berkovich, TranslationExchange.com
+ *
+ *  _______                  _       _   _             ______          _
+ * |__   __|                | |     | | (_)           |  ____|        | |
+ *    | |_ __ __ _ _ __  ___| | __ _| |_ _  ___  _ __ | |__  __  _____| |__   __ _ _ __   __ _  ___
+ *    | | '__/ _` | '_ \/ __| |/ _` | __| |/ _ \| '_ \|  __| \ \/ / __| '_ \ / _` | '_ \ / _` |/ _ \
+ *    | | | | (_| | | | \__ \ | (_| | |_| | (_) | | | | |____ >  < (__| | | | (_| | | | | (_| |  __/
+ *    |_|_|  \__,_|_| |_|___/_|\__,_|\__|_|\___/|_| |_|______/_/\_\___|_| |_|\__,_|_| |_|\__, |\___|
+ *                                                                                        __/ |
+ *                                                                                       |___/
+ * Permission is hereby granted, free of charge, to any person obtaining
+ * a copy of this software and associated documentation files (the
+ * "Software"), to deal in the Software without restriction, including
+ * without limitation the rights to use, copy, modify, merge, publish,
+ * distribute, sublicense, and/or sell copies of the Software, and to
+ * permit persons to whom the Software is furnished to do so, subject to
+ * the following conditions:
+ *
+ * The above copyright notice and this permission notice shall be
+ * included in all copies or substantial portions of the Software.
+ *
+ * THE SOFTWARE IS PROVIDED "AS IS", WITHOUT WARRANTY OF ANY KIND,
+ * EXPRESS OR IMPLIED, INCLUDING BUT NOT LIMITED TO THE WARRANTIES OF
+ * MERCHANTABILITY, FITNESS FOR A PARTICULAR PURPOSE AND
+ * NONINFRINGEMENT. IN NO EVENT SHALL THE AUTHORS OR COPYRIGHT HOLDERS BE
+ * LIABLE FOR ANY CLAIM, DAMAGES OR OTHER LIABILITY, WHETHER IN AN ACTION
+ * OF CONTRACT, TORT OR OTHERWISE, ARISING FROM, OUT OF OR IN CONNECTION
+ * WITH THE SOFTWARE OR THE USE OR OTHER DEALINGS IN THE SOFTWARE.
+ */
+
+var request = require("request");
+
+var API_HOST = "https://translationexchange.com";
+var API_PATH = "/tr8n/api/";
+
+Tr8n.ApiClient = function(app) {
+  this.application = app;
+};
+
+Tr8n.ApiClient.prototype = {
+
+  getHost: function() {
+    return this.application.host || API_HOST;
+  },
+
+  getAccessToken: function(callback) {
+    if (this.application.access_token) {
+      callback(error, this.application.access_token);
+      return;
+    }
+
+    this.api("oauth/request_token", {
+      client_id: this.application.key,
+      client_secret: this.application.secret,
+      grant_type: "client_credentials"
+    }, function(error, data) {
+      if (!error) {
+        this.application.access_token = data;
+      }
+      callback(error, data);
+    }.bind(this));
+  },
+
+  get: function(path, params, options, callback) {
+    options = options || {};
+    options.method = "get";
+    this.api(path, params, options, callback);
+  },
+
+  post: function(path, params, options, callback) {
+    options = options || {};
+    options.method = "post";
+    this.api(path, params, options, callback);
+  },
+
+  api: function(path, params, options, callback) {
+    options = options || {};
+
+    if (Tr8n.Utils.isFunction(params)) {
+      callback = params;
+      params = {};
+    } else if (Tr8n.Utils.isFunction(options)) {
+      callback = options;
+      options = {};
+    }
+
+    var request_callback = function(error, response, body) {
+      if (!error && response.statusCode == 200) {
+        callback(error, JSON.parse(body));
+      } else {
+        callback(error, body);
+      }
+    };
+
+    Tr8n.Utils.extend(params, {key: this.application.key});
+
+    var url = this.getHost() + API_PATH + path;
+    console.log("Requesting " + url + " with params: ");
+    console.log(params);
+
+    if (options.method == "post") {
+      this.getAccessToken(function(error, token_info) {
+        Tr8n.Utils.extend(params, {access_token: token_info.access_token});
+        request.post(url, {qs: params}, request_callback);
+      }.bind(this));
+    } else {
+      request.get(url, {qs: params}, request_callback);
+    }
+  }
+
+};
+;/**
+ * Copyright (c) 2014 Michael Berkovich, TranslationExchange.com
+ *
+ *  _______                  _       _   _             ______          _
+ * |__   __|                | |     | | (_)           |  ____|        | |
+ *    | |_ __ __ _ _ __  ___| | __ _| |_ _  ___  _ __ | |__  __  _____| |__   __ _ _ __   __ _  ___
+ *    | | '__/ _` | '_ \/ __| |/ _` | __| |/ _ \| '_ \|  __| \ \/ / __| '_ \ / _` | '_ \ / _` |/ _ \
+ *    | | | | (_| | | | \__ \ | (_| | |_| | (_) | | | | |____ >  < (__| | | | (_| | | | | (_| |  __/
+ *    |_|_|  \__,_|_| |_|___/_|\__,_|\__|_|\___/|_| |_|______/_/\_\___|_| |_|\__,_|_| |_|\__, |\___|
+ *                                                                                        __/ |
+ *                                                                                       |___/
+ * Permission is hereby granted, free of charge, to any person obtaining
+ * a copy of this software and associated documentation files (the
+ * "Software"), to deal in the Software without restriction, including
+ * without limitation the rights to use, copy, modify, merge, publish,
+ * distribute, sublicense, and/or sell copies of the Software, and to
+ * permit persons to whom the Software is furnished to do so, subject to
+ * the following conditions:
+ *
+ * The above copyright notice and this permission notice shall be
+ * included in all copies or substantial portions of the Software.
+ *
+ * THE SOFTWARE IS PROVIDED "AS IS", WITHOUT WARRANTY OF ANY KIND,
+ * EXPRESS OR IMPLIED, INCLUDING BUT NOT LIMITED TO THE WARRANTIES OF
+ * MERCHANTABILITY, FITNESS FOR A PARTICULAR PURPOSE AND
+ * NONINFRINGEMENT. IN NO EVENT SHALL THE AUTHORS OR COPYRIGHT HOLDERS BE
+ * LIABLE FOR ANY CLAIM, DAMAGES OR OTHER LIABILITY, WHETHER IN AN ACTION
+ * OF CONTRACT, TORT OR OTHERWISE, ARISING FROM, OUT OF OR IN CONNECTION
+ * WITH THE SOFTWARE OR THE USE OR OTHER DEALINGS IN THE SOFTWARE.
+ */
+
 /**
  * Translation Key
  *
  * @constructor
  * @param {object} attrs - options
  */
-=======
-;
->>>>>>> b636400b
 Tr8n.TranslationKey = function(attrs) {
   Tr8n.Utils.extend(this, attrs);
 
@@ -2291,7 +3248,43 @@
 
 };
 
-;
+;/**
+ * Copyright (c) 2014 Michael Berkovich, TranslationExchange.com
+ *
+ *  _______                  _       _   _             ______          _
+ * |__   __|                | |     | | (_)           |  ____|        | |
+ *    | |_ __ __ _ _ __  ___| | __ _| |_ _  ___  _ __ | |__  __  _____| |__   __ _ _ __   __ _  ___
+ *    | | '__/ _` | '_ \/ __| |/ _` | __| |/ _ \| '_ \|  __| \ \/ / __| '_ \ / _` | '_ \ / _` |/ _ \
+ *    | | | | (_| | | | \__ \ | (_| | |_| | (_) | | | | |____ >  < (__| | | | (_| | | | | (_| |  __/
+ *    |_|_|  \__,_|_| |_|___/_|\__,_|\__|_|\___/|_| |_|______/_/\_\___|_| |_|\__,_|_| |_|\__, |\___|
+ *                                                                                        __/ |
+ *                                                                                       |___/
+ * Permission is hereby granted, free of charge, to any person obtaining
+ * a copy of this software and associated documentation files (the
+ * "Software"), to deal in the Software without restriction, including
+ * without limitation the rights to use, copy, modify, merge, publish,
+ * distribute, sublicense, and/or sell copies of the Software, and to
+ * permit persons to whom the Software is furnished to do so, subject to
+ * the following conditions:
+ *
+ * The above copyright notice and this permission notice shall be
+ * included in all copies or substantial portions of the Software.
+ *
+ * THE SOFTWARE IS PROVIDED "AS IS", WITHOUT WARRANTY OF ANY KIND,
+ * EXPRESS OR IMPLIED, INCLUDING BUT NOT LIMITED TO THE WARRANTIES OF
+ * MERCHANTABILITY, FITNESS FOR A PARTICULAR PURPOSE AND
+ * NONINFRINGEMENT. IN NO EVENT SHALL THE AUTHORS OR COPYRIGHT HOLDERS BE
+ * LIABLE FOR ANY CLAIM, DAMAGES OR OTHER LIABILITY, WHETHER IN AN ACTION
+ * OF CONTRACT, TORT OR OTHERWISE, ARISING FROM, OUT OF OR IN CONNECTION
+ * WITH THE SOFTWARE OR THE USE OR OTHER DEALINGS IN THE SOFTWARE.
+ */
+
+/**
+ * Translation
+ *
+ * @constructor
+ * @param {object} attrs - options
+ */
 Tr8n.Translation = function(attrs) {
   Tr8n.Utils.extend(this, attrs);
 
@@ -2327,7 +3320,8 @@
 
         if (rule_key != "other") {
           var context = this.language.getContextByKeyword(context_key);
-          if (!context) return false; 
+          if (!context) return false; // unsupported context type
+
           var rule = context.findMatchingRule(object);
           if (!rule || rule.keyword != rule_key)
             return false;
@@ -2342,11 +3336,83 @@
 
 
 
-;
+;/**
+ * Copyright (c) 2014 Michael Berkovich, TranslationExchange.com
+ *
+ *  _______                  _       _   _             ______          _
+ * |__   __|                | |     | | (_)           |  ____|        | |
+ *    | |_ __ __ _ _ __  ___| | __ _| |_ _  ___  _ __ | |__  __  _____| |__   __ _ _ __   __ _  ___
+ *    | | '__/ _` | '_ \/ __| |/ _` | __| |/ _ \| '_ \|  __| \ \/ / __| '_ \ / _` | '_ \ / _` |/ _ \
+ *    | | | | (_| | | | \__ \ | (_| | |_| | (_) | | | | |____ >  < (__| | | | (_| | | | | (_| |  __/
+ *    |_|_|  \__,_|_| |_|___/_|\__,_|\__|_|\___/|_| |_|______/_/\_\___|_| |_|\__,_|_| |_|\__, |\___|
+ *                                                                                        __/ |
+ *                                                                                       |___/
+ * Permission is hereby granted, free of charge, to any person obtaining
+ * a copy of this software and associated documentation files (the
+ * "Software"), to deal in the Software without restriction, including
+ * without limitation the rights to use, copy, modify, merge, publish,
+ * distribute, sublicense, and/or sell copies of the Software, and to
+ * permit persons to whom the Software is furnished to do so, subject to
+ * the following conditions:
+ *
+ * The above copyright notice and this permission notice shall be
+ * included in all copies or substantial portions of the Software.
+ *
+ * THE SOFTWARE IS PROVIDED "AS IS", WITHOUT WARRANTY OF ANY KIND,
+ * EXPRESS OR IMPLIED, INCLUDING BUT NOT LIMITED TO THE WARRANTIES OF
+ * MERCHANTABILITY, FITNESS FOR A PARTICULAR PURPOSE AND
+ * NONINFRINGEMENT. IN NO EVENT SHALL THE AUTHORS OR COPYRIGHT HOLDERS BE
+ * LIABLE FOR ANY CLAIM, DAMAGES OR OTHER LIABILITY, WHETHER IN AN ACTION
+ * OF CONTRACT, TORT OR OTHERWISE, ARISING FROM, OUT OF OR IN CONNECTION
+ * WITH THE SOFTWARE OR THE USE OR OTHER DEALINGS IN THE SOFTWARE.
+ */
+
+/**
+ * Translator
+ *
+ * @constructor
+ * @param {object} attrs - options
+ */
 Tr8n.Translator = function(attrs) {
   Tr8n.Utils.extend(this, attrs);
 };
-;
+;/**
+ * Copyright (c) 2014 Michael Berkovich, TranslationExchange.com
+ *
+ *  _______                  _       _   _             ______          _
+ * |__   __|                | |     | | (_)           |  ____|        | |
+ *    | |_ __ __ _ _ __  ___| | __ _| |_ _  ___  _ __ | |__  __  _____| |__   __ _ _ __   __ _  ___
+ *    | | '__/ _` | '_ \/ __| |/ _` | __| |/ _ \| '_ \|  __| \ \/ / __| '_ \ / _` | '_ \ / _` |/ _ \
+ *    | | | | (_| | | | \__ \ | (_| | |_| | (_) | | | | |____ >  < (__| | | | (_| | | | | (_| |  __/
+ *    |_|_|  \__,_|_| |_|___/_|\__,_|\__|_|\___/|_| |_|______/_/\_\___|_| |_|\__,_|_| |_|\__, |\___|
+ *                                                                                        __/ |
+ *                                                                                       |___/
+ * Permission is hereby granted, free of charge, to any person obtaining
+ * a copy of this software and associated documentation files (the
+ * "Software"), to deal in the Software without restriction, including
+ * without limitation the rights to use, copy, modify, merge, publish,
+ * distribute, sublicense, and/or sell copies of the Software, and to
+ * permit persons to whom the Software is furnished to do so, subject to
+ * the following conditions:
+ *
+ * The above copyright notice and this permission notice shall be
+ * included in all copies or substantial portions of the Software.
+ *
+ * THE SOFTWARE IS PROVIDED "AS IS", WITHOUT WARRANTY OF ANY KIND,
+ * EXPRESS OR IMPLIED, INCLUDING BUT NOT LIMITED TO THE WARRANTIES OF
+ * MERCHANTABILITY, FITNESS FOR A PARTICULAR PURPOSE AND
+ * NONINFRINGEMENT. IN NO EVENT SHALL THE AUTHORS OR COPYRIGHT HOLDERS BE
+ * LIABLE FOR ANY CLAIM, DAMAGES OR OTHER LIABILITY, WHETHER IN AN ACTION
+ * OF CONTRACT, TORT OR OTHERWISE, ARISING FROM, OUT OF OR IN CONNECTION
+ * WITH THE SOFTWARE OR THE USE OR OTHER DEALINGS IN THE SOFTWARE.
+ */
+
+/**
+ * Language
+ *
+ * @constructor
+ * @param {object} attrs - options
+ */
 Tr8n.Language = function(attrs) {
   Tr8n.Utils.extend(this, attrs);
 
@@ -2393,13 +3459,50 @@
       language: this.application ? this.application.getLanguage() : null
     });
   
-      
+    // TODO: add implementation for getting translations from the cache or putting them on the queue
+  
     return translation_key.translate(this, tokens, options);
   }
 };
 
 
-;
+;/**
+ * Copyright (c) 2014 Michael Berkovich, TranslationExchange.com
+ *
+ *  _______                  _       _   _             ______          _
+ * |__   __|                | |     | | (_)           |  ____|        | |
+ *    | |_ __ __ _ _ __  ___| | __ _| |_ _  ___  _ __ | |__  __  _____| |__   __ _ _ __   __ _  ___
+ *    | | '__/ _` | '_ \/ __| |/ _` | __| |/ _ \| '_ \|  __| \ \/ / __| '_ \ / _` | '_ \ / _` |/ _ \
+ *    | | | | (_| | | | \__ \ | (_| | |_| | (_) | | | | |____ >  < (__| | | | (_| | | | | (_| |  __/
+ *    |_|_|  \__,_|_| |_|___/_|\__,_|\__|_|\___/|_| |_|______/_/\_\___|_| |_|\__,_|_| |_|\__, |\___|
+ *                                                                                        __/ |
+ *                                                                                       |___/
+ * Permission is hereby granted, free of charge, to any person obtaining
+ * a copy of this software and associated documentation files (the
+ * "Software"), to deal in the Software without restriction, including
+ * without limitation the rights to use, copy, modify, merge, publish,
+ * distribute, sublicense, and/or sell copies of the Software, and to
+ * permit persons to whom the Software is furnished to do so, subject to
+ * the following conditions:
+ *
+ * The above copyright notice and this permission notice shall be
+ * included in all copies or substantial portions of the Software.
+ *
+ * THE SOFTWARE IS PROVIDED "AS IS", WITHOUT WARRANTY OF ANY KIND,
+ * EXPRESS OR IMPLIED, INCLUDING BUT NOT LIMITED TO THE WARRANTIES OF
+ * MERCHANTABILITY, FITNESS FOR A PARTICULAR PURPOSE AND
+ * NONINFRINGEMENT. IN NO EVENT SHALL THE AUTHORS OR COPYRIGHT HOLDERS BE
+ * LIABLE FOR ANY CLAIM, DAMAGES OR OTHER LIABILITY, WHETHER IN AN ACTION
+ * OF CONTRACT, TORT OR OTHERWISE, ARISING FROM, OUT OF OR IN CONNECTION
+ * WITH THE SOFTWARE OR THE USE OR OTHER DEALINGS IN THE SOFTWARE.
+ */
+
+/**
+ * Language Case
+ *
+ * @constructor
+ * @param {object} attrs - options
+ */
 Tr8n.LanguageCase = function(attrs) {
   Tr8n.Utils.extend(this, attrs);
 
@@ -2431,11 +3534,13 @@
     if (this.application != 'phrase')
       elements = Tr8n.Utils.unique(sanitized_value.split(/[\s\/]/) || []);
 
-        for(var i=0; i<tags.length; i++) {
+    // replace html tokens with temporary placeholders {$h1}
+    for(var i=0; i<tags.length; i++) {
       value = value.replace(tags[i], '{$h' + i + '}');
     }
 
-        for(i=0; i<elements.length; i++) {
+    // replace words with temporary placeholders {$w1}
+    for(i=0; i<elements.length; i++) {
       value = value.replace(elements[i], '{$w' + i + '}');
     }
 
@@ -2447,11 +3552,13 @@
       transformed_elements.push(this.decorate(element, case_value, rule, options));
     }
 
-        for(i=0; i<elements.length; i++) {
+    // replace back temporary placeholders {$w1}
+    for(i=0; i<elements.length; i++) {
       value = value.replace('{$w' + i + '}', transformed_elements[i]);
     }
 
-        for(var i=0; i<tags.length; i++) {
+    // replace back temporary placeholders {$h1}
+    for(var i=0; i<tags.length; i++) {
       value = value.replace('{$h' + i + '}', tags[i]);
     }
 
@@ -2476,7 +3583,43 @@
 
 };
 
-;
+;/**
+ * Copyright (c) 2014 Michael Berkovich, TranslationExchange.com
+ *
+ *  _______                  _       _   _             ______          _
+ * |__   __|                | |     | | (_)           |  ____|        | |
+ *    | |_ __ __ _ _ __  ___| | __ _| |_ _  ___  _ __ | |__  __  _____| |__   __ _ _ __   __ _  ___
+ *    | | '__/ _` | '_ \/ __| |/ _` | __| |/ _ \| '_ \|  __| \ \/ / __| '_ \ / _` | '_ \ / _` |/ _ \
+ *    | | | | (_| | | | \__ \ | (_| | |_| | (_) | | | | |____ >  < (__| | | | (_| | | | | (_| |  __/
+ *    |_|_|  \__,_|_| |_|___/_|\__,_|\__|_|\___/|_| |_|______/_/\_\___|_| |_|\__,_|_| |_|\__, |\___|
+ *                                                                                        __/ |
+ *                                                                                       |___/
+ * Permission is hereby granted, free of charge, to any person obtaining
+ * a copy of this software and associated documentation files (the
+ * "Software"), to deal in the Software without restriction, including
+ * without limitation the rights to use, copy, modify, merge, publish,
+ * distribute, sublicense, and/or sell copies of the Software, and to
+ * permit persons to whom the Software is furnished to do so, subject to
+ * the following conditions:
+ *
+ * The above copyright notice and this permission notice shall be
+ * included in all copies or substantial portions of the Software.
+ *
+ * THE SOFTWARE IS PROVIDED "AS IS", WITHOUT WARRANTY OF ANY KIND,
+ * EXPRESS OR IMPLIED, INCLUDING BUT NOT LIMITED TO THE WARRANTIES OF
+ * MERCHANTABILITY, FITNESS FOR A PARTICULAR PURPOSE AND
+ * NONINFRINGEMENT. IN NO EVENT SHALL THE AUTHORS OR COPYRIGHT HOLDERS BE
+ * LIABLE FOR ANY CLAIM, DAMAGES OR OTHER LIABILITY, WHETHER IN AN ACTION
+ * OF CONTRACT, TORT OR OTHERWISE, ARISING FROM, OUT OF OR IN CONNECTION
+ * WITH THE SOFTWARE OR THE USE OR OTHER DEALINGS IN THE SOFTWARE.
+ */
+
+/**
+ * Language Case Rule
+ *
+ * @constructor
+ * @param {object} attrs - options
+ */
 Tr8n.LanguageCaseRule = function(attrs) {
   Tr8n.Utils.extend(this, attrs);
 };
@@ -2532,7 +3675,43 @@
 
 };
 
-;
+;/**
+ * Copyright (c) 2014 Michael Berkovich, TranslationExchange.com
+ *
+ *  _______                  _       _   _             ______          _
+ * |__   __|                | |     | | (_)           |  ____|        | |
+ *    | |_ __ __ _ _ __  ___| | __ _| |_ _  ___  _ __ | |__  __  _____| |__   __ _ _ __   __ _  ___
+ *    | | '__/ _` | '_ \/ __| |/ _` | __| |/ _ \| '_ \|  __| \ \/ / __| '_ \ / _` | '_ \ / _` |/ _ \
+ *    | | | | (_| | | | \__ \ | (_| | |_| | (_) | | | | |____ >  < (__| | | | (_| | | | | (_| |  __/
+ *    |_|_|  \__,_|_| |_|___/_|\__,_|\__|_|\___/|_| |_|______/_/\_\___|_| |_|\__,_|_| |_|\__, |\___|
+ *                                                                                        __/ |
+ *                                                                                       |___/
+ * Permission is hereby granted, free of charge, to any person obtaining
+ * a copy of this software and associated documentation files (the
+ * "Software"), to deal in the Software without restriction, including
+ * without limitation the rights to use, copy, modify, merge, publish,
+ * distribute, sublicense, and/or sell copies of the Software, and to
+ * permit persons to whom the Software is furnished to do so, subject to
+ * the following conditions:
+ *
+ * The above copyright notice and this permission notice shall be
+ * included in all copies or substantial portions of the Software.
+ *
+ * THE SOFTWARE IS PROVIDED "AS IS", WITHOUT WARRANTY OF ANY KIND,
+ * EXPRESS OR IMPLIED, INCLUDING BUT NOT LIMITED TO THE WARRANTIES OF
+ * MERCHANTABILITY, FITNESS FOR A PARTICULAR PURPOSE AND
+ * NONINFRINGEMENT. IN NO EVENT SHALL THE AUTHORS OR COPYRIGHT HOLDERS BE
+ * LIABLE FOR ANY CLAIM, DAMAGES OR OTHER LIABILITY, WHETHER IN AN ACTION
+ * OF CONTRACT, TORT OR OTHERWISE, ARISING FROM, OUT OF OR IN CONNECTION
+ * WITH THE SOFTWARE OR THE USE OR OTHER DEALINGS IN THE SOFTWARE.
+ */
+
+/**
+ * Language Context
+ *
+ * @constructor
+ * @param {object} attrs - options
+ */
 Tr8n.LanguageContext = function(attrs) {
   Tr8n.Utils.extend(this, attrs);
 
@@ -2606,7 +3785,43 @@
     return this.getFallbackRule();
   }
 
-};;
+};;/**
+ * Copyright (c) 2014 Michael Berkovich, TranslationExchange.com
+ *
+ *  _______                  _       _   _             ______          _
+ * |__   __|                | |     | | (_)           |  ____|        | |
+ *    | |_ __ __ _ _ __  ___| | __ _| |_ _  ___  _ __ | |__  __  _____| |__   __ _ _ __   __ _  ___
+ *    | | '__/ _` | '_ \/ __| |/ _` | __| |/ _ \| '_ \|  __| \ \/ / __| '_ \ / _` | '_ \ / _` |/ _ \
+ *    | | | | (_| | | | \__ \ | (_| | |_| | (_) | | | | |____ >  < (__| | | | (_| | | | | (_| |  __/
+ *    |_|_|  \__,_|_| |_|___/_|\__,_|\__|_|\___/|_| |_|______/_/\_\___|_| |_|\__,_|_| |_|\__, |\___|
+ *                                                                                        __/ |
+ *                                                                                       |___/
+ * Permission is hereby granted, free of charge, to any person obtaining
+ * a copy of this software and associated documentation files (the
+ * "Software"), to deal in the Software without restriction, including
+ * without limitation the rights to use, copy, modify, merge, publish,
+ * distribute, sublicense, and/or sell copies of the Software, and to
+ * permit persons to whom the Software is furnished to do so, subject to
+ * the following conditions:
+ *
+ * The above copyright notice and this permission notice shall be
+ * included in all copies or substantial portions of the Software.
+ *
+ * THE SOFTWARE IS PROVIDED "AS IS", WITHOUT WARRANTY OF ANY KIND,
+ * EXPRESS OR IMPLIED, INCLUDING BUT NOT LIMITED TO THE WARRANTIES OF
+ * MERCHANTABILITY, FITNESS FOR A PARTICULAR PURPOSE AND
+ * NONINFRINGEMENT. IN NO EVENT SHALL THE AUTHORS OR COPYRIGHT HOLDERS BE
+ * LIABLE FOR ANY CLAIM, DAMAGES OR OTHER LIABILITY, WHETHER IN AN ACTION
+ * OF CONTRACT, TORT OR OTHERWISE, ARISING FROM, OUT OF OR IN CONNECTION
+ * WITH THE SOFTWARE OR THE USE OR OTHER DEALINGS IN THE SOFTWARE.
+ */
+
+/**
+ * Language Context Rule
+ *
+ * @constructor
+ * @param {object} attrs - options
+ */
 Tr8n.LanguageContextRule = function(attrs) {
   Tr8n.Utils.extend(this, attrs);
 };
@@ -2632,16 +3847,56 @@
     return evaluator.evaluate(this.getConditionsExpression())
   }
 
-};;
+};;/**
+ * Copyright (c) 2014 Michael Berkovich, TranslationExchange.com
+ *
+ *  _______                  _       _   _             ______          _
+ * |__   __|                | |     | | (_)           |  ____|        | |
+ *    | |_ __ __ _ _ __  ___| | __ _| |_ _  ___  _ __ | |__  __  _____| |__   __ _ _ __   __ _  ___
+ *    | | '__/ _` | '_ \/ __| |/ _` | __| |/ _ \| '_ \|  __| \ \/ / __| '_ \ / _` | '_ \ / _` |/ _ \
+ *    | | | | (_| | | | \__ \ | (_| | |_| | (_) | | | | |____ >  < (__| | | | (_| | | | | (_| |  __/
+ *    |_|_|  \__,_|_| |_|___/_|\__,_|\__|_|\___/|_| |_|______/_/\_\___|_| |_|\__,_|_| |_|\__, |\___|
+ *                                                                                        __/ |
+ *                                                                                       |___/
+ * Permission is hereby granted, free of charge, to any person obtaining
+ * a copy of this software and associated documentation files (the
+ * "Software"), to deal in the Software without restriction, including
+ * without limitation the rights to use, copy, modify, merge, publish,
+ * distribute, sublicense, and/or sell copies of the Software, and to
+ * permit persons to whom the Software is furnished to do so, subject to
+ * the following conditions:
+ *
+ * The above copyright notice and this permission notice shall be
+ * included in all copies or substantial portions of the Software.
+ *
+ * THE SOFTWARE IS PROVIDED "AS IS", WITHOUT WARRANTY OF ANY KIND,
+ * EXPRESS OR IMPLIED, INCLUDING BUT NOT LIMITED TO THE WARRANTIES OF
+ * MERCHANTABILITY, FITNESS FOR A PARTICULAR PURPOSE AND
+ * NONINFRINGEMENT. IN NO EVENT SHALL THE AUTHORS OR COPYRIGHT HOLDERS BE
+ * LIABLE FOR ANY CLAIM, DAMAGES OR OTHER LIABILITY, WHETHER IN AN ACTION
+ * OF CONTRACT, TORT OR OTHERWISE, ARISING FROM, OUT OF OR IN CONNECTION
+ * WITH THE SOFTWARE OR THE USE OR OTHER DEALINGS IN THE SOFTWARE.
+ */
+
 var fs = require("fs");
 var path = require('path');
 var async = require('async');
 
+//function translate(label, description, tokens, options) {
+//  label = label || process.argv[2];
+//  console.log(label);
+//  return label;
+//}
 
 Tr8n.config = new Tr8n.Configuration();
 
-
-
+// Cache adapters
+//Tr8n.cache = new Tr8n.Cache();
+
+// Api Client
+//Tr8n.api = new Tr8n.ApiClient();
+
+// Exporting classes
 exports.Configuration = Tr8n.Configuration;
 exports.RulesEngine = Tr8n.RulesEngine;
 exports.Tokenizers = Tr8n.Tokenizers;

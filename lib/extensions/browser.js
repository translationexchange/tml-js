
// entry point for browserify

var config      = require('../configuration');
var utils       = require('../utils');
var helpers     = require('../helpers/scripts');
var logger      = require('../logger');

var Application = require('../application');
var Translator  = require('../translator');
var DomTokenizer  = require('./dom');

var app = null;

var includeTools = function(app, callback) {
  utils.addCSS(window.document, app.tools.stylesheet, false);
  utils.addCSS(window.document, app.css, true);      

  utils.addJS(window.document, 'tml-jssdk', app.tools.javascript, function() {
    Tml.app_key = app.key;
    Tml.host = app.tools.host;
    Tml.sources = [];
    Tml.default_locale = app.default_locale;
    Tml.page_locale = config.current_locale;
    Tml.locale = config.current_locale;

    var shortcutFn = function(sc){
      return function(){
        eval(app.shortcuts[sc]); // jshint ignore:line
      };
    };

    if (app.isFeatureEnabled("shortcuts")) {
      for (var sc in app.shortcuts) {
        shortcut.add(sc, shortcutFn(sc));
      }
    }

    if (callback) callback();

  });
};

var tml = {
<<<<<<< HEAD
  version: '0.3.2',
=======
  version: '0.3.3',
>>>>>>> ba5454c5

  application:null,
  block_options:[],
  root_element: null,
  options: {},

  init: function(token, options, callback) {
    options = options || {};
    tml.options = options;

    document.addEventListener("DOMContentLoaded", function(event) {

      if (options.translateElement || options.translateBody) {
        var container = (typeof options.translateElement === "string") ? document.getElementById(options.translateElement) : options.translateElement;
        if (options.translateBody) container = document.body;
        tml.root_element = {
          container: container,
          content: container.innerHTML
        };
      }

      var t0 = new Date();

      var current_source = options.source;
      if (!current_source) {
        var parser = document.createElement('a');
        parser.href = location.href;
        current_source = parser.pathname;
      }

      current_source = current_source.replace(/^\//, '');
      if (current_source.match(/\/$/))
        current_source = current_source + 'index';
      if (current_source === '')
        current_source = 'index';

      options = utils.merge(config, {
        host: options.host,
        delayed_flush: true,
        api: "ajax",
        current_source: current_source,
        cache: {
          enabled: true,
          adapter: "browser",
          cdn: options.cdn,
          version: options.version
        }
      }, options);

      config.initCache(token);

      app = tml.application = new Application({
        access_token: token,
        host: options.host
      });

      app.init(options, function (err) {
        if (err) {
          throw new Error(err);
        }

        if (tml.root_element) {
          // tml.tranlsateTextElements(browser_element);
          tml.translateElement(tml.root_element.container, tml.root_element.content);
        }

        var t1 = new Date();
        logger.debug("page render took " + (t1 - t0) + " mls");

        tml.updateLanguageSelector();

        // This should be optional
        // Maybe tools and tml should be separate for now?
        includeTools(app, function () {
          if (callback) callback();
        });

        if (typeof(tml.options.initialized) == "function")
          tml.options.initialized(app);
      });
    });

    console.log([
      " _______                  _       _   _             ______          _",
      "|__   __|                | |     | | (_)           |  ____|        | |",
      "   | |_ __ __ _ _ __  ___| | __ _| |_ _  ___  _ __ | |__  __  _____| |__   __ _ _ __   __ _  ___",
      "   | | '__/ _` | '_ \\/ __| |/ _` | __| |/ _ \\| '_ \\|  __| \\ \\/ / __| '_ \\ / _` | '_ \\ / _` |/ _ \\",
      "   | | | | (_| | | | \\__ \\ | (_| | |_| | (_) | | | | |____ >  < (__| | | | (_| | | | | (_| |  __/",
      "   |_|_|  \\__,_|_| |_|___/_|\\__,_|\\__|_|\\___/|_| |_|______/_/\\_\\___|_| |_|\\__,_|_| |_|\\__, |\\___|",
      "                                                                                       __/ |",
      "                                                                                      |___/",
      "   version " + tml.version,
      " "
    ].join("\n"));

  },

  updateLanguageSelector: function() {
    var languageSelector = document.querySelectorAll("[data-tml-language-selector], [tml-language-selector]");

    if (languageSelector.length === 0) return;
    for (var i=0; i<languageSelector.length; i++) {
      var type = languageSelector[i].getAttribute("data-tml-language-selector");
      type = type || 'popup';
      var element = languageSelector[i].getAttribute("data-tml-language-selector-element");
      element = element || 'div';
      var toggle = languageSelector[i].getAttribute("data-tml-toggle") == 'true';
      var toggle_label = languageSelector[i].getAttribute("data-tml-toggle-label");
      languageSelector[i].innerHTML = tml.getLanguageSelector(type, {
        element: element,
        container: languageSelector[i],
        toggle: toggle,
        toggle_label: toggle_label
      });
      helpers.language_selector_init(app, type);
    }
  },

  changeLanguage: function(locale) {
    app.changeLanguage(locale, function() {
      if (tml.root_element) {
        config.currentLanguage = app.getCurrentLanguage();
        this.tokenizer.updateAllNodes();
      }
      tml.updateLanguageSelector();
      if (typeof(tml.options.languageChanged) == "function")
        tml.options.languageChanged(language);
    }.bind(this));
  },

  translate: function(label, description, tokens, options) {
    if(!app) {
      throw new Error("Invalid application.");
    }

    if (typeof description !== "string") {
      options = tokens || {};
      tokens  = description || {};
      description = "";
    }

    options = utils.extend({}, {
      current_locale: app.current_locale,
      current_source: app.current_source,
      current_translator: app.current_translator,
      block_options: (tml.block_options || [])
    }, options);

    return app.getCurrentLanguage().translate(label, description, tokens, options);
  },

  translateLabel: function(label, description, tokens, options) {
    if (typeof description !== "string") {
      options = tokens || {};
      tokens  = description || {};
      description = "";
    }

    options = utils.extend({}, {
      skip_decorations: true
    }, options);

    return tml.translate(label, description, tokens, options);
  },

  translateElement: function(container, content) {
    container = (typeof container === "string") ? document.getElementById(container) : container;
    if (!content) content = container.innerHTML;

    config.currentLanguage = app.getCurrentLanguage();

    this.tokenizer = new DomTokenizer(container, {}, {
      debug: false,
      current_source: app.current_source || 'index',
      current_translator: app.current_translator
    });

    this.tokenizer.translateDOM(container);
  },

  translateTextNode: function(parent_node, text_node, label) {
    // we need to handle empty spaces better
    var sanitized_label = utils.sanitizeString(label);

    if (utils.isNumber(sanitized_label)) return;

    // no empty strings
    if (sanitized_label === null || sanitized_label.length === 0) return;

    var translation = this.translate(sanitized_label);
//    var translation = sanitized_label;

//    console.log(translation);

    if (/^\s/.test(label)) translation = " " + translation;
    if (/\s$/.test(label)) translation = translation + " ";

    var translated_node = document.createElement("span");
    // translated_node.style.border = '1px dotted green';
    translated_node.innerHTML = translation;

    // translated_node.style.border = '1px dotted red';
    parent_node.replaceChild(translated_node, text_node);
  },

  translateTextElements: function(element) {
    if (utils.element('tml_status_node')) return;

    console.log("Initializing text nodes...");

    // add node to the document so it is not processed twice
    var status_node = document.createElement('div');
    status_node.id = 'tml_status_node';
    status_node.style.display = 'none';
    document.body.appendChild(status_node);

    var text_nodes = [];
    var tree_walker = document.createTreeWalker(element || document.body, NodeFilter.SHOW_TEXT, null, false);
    while (tree_walker.nextNode()) {
      text_nodes.push(tree_walker.currentNode);
    }

    console.log("Found " + text_nodes.length + " text nodes");

    var disable_sentences = true;

    for (i = 0; i < text_nodes.length; i++) {
      var current_node = text_nodes[i];
      var parent_node = current_node.parentNode;

      if (!parent_node) continue;

      // no scripts
      if (parent_node.tagName == "script" || parent_node.tagName == "SCRIPT") continue;

      var label = current_node.nodeValue || "";

      // console.log(label);

      // no html image tags
      if (label.indexOf("<img") != -1) continue;

      // no comments
      if (label.indexOf("<!-") != -1) continue;

      var sentences = label.split(". ");

//      if (disable_sentences || sentences.length == 1) {
        this.translateTextNode(parent_node, current_node, label);

//      } else {
//        var node_replaced = false;
//
//        for (j=0; j<sentences.length; i++) {
//          var sanitized_sentence = utils.sanitizeString(sentences[j]);
//          if (sanitized_sentence.length === 0) continue;
//
//          sanitized_sentence = sanitized_sentence + ".";
//          var translated_node = document.createElement("span");
//          translated_node.style.border = '1px dotted green';
//          translated_node.innerHTML = sanitized_sentence; //this.translateLabel(sanitized_sentence);
//
//          if (node_replaced) {
//            parent_node.appendChild(translated_node);
//          } else {
//            parent_node.replaceChild(translated_node, current_node);
//            node_replaced = true;
//          }
//          parent_node.appendChild(document.createTextNode(" "));
//
//        }
//      }
    }
  },

  getApplication: function() {
    return app;
  },

  getCurrentSource: function() {
    return app.current_source;
  },

  getCurrentTranslator: function() {
    return app.current_translator;
  },

  getCurrentLanguage: function() {
    return app.getCurrentLanguage();
  },

  getLanguageSelector: function(type, options) {
    options = utils.merge(options || {}, {
      current_language: tml.getCurrentLanguage(),
      client_side: true
    });
    return helpers.language_selector(app, type, options);
  },

  block: function(options, callback) {
    tml.block_options.unshift(options);
    callback();
    tml.block_options.pop();
  },

  beginBlock:  function(options) {
    tml.block_options.unshift(options);
  },

  endBlock: function() {
    tml.block_options.pop();
  },

  clearCache: function() {
    config.getCache().clear();
  }

};

window.tml = tml;

window.tr   = tml.translate;
window.trl  = tml.translateLabel;
window.tre  = tml.translateElement;

window.tml_application = tml.getApplication;
window.tml_current_source = tml.getCurrentSource;
window.tml_current_translator = tml.getCurrentTranslator;
window.tml_current_language = tml.getCurrentLanguage;
window.tml_language_selector = tml.getLanguageSelector;
window.tml_block = tml.block;
window.tml_begin_block = tml.beginBlock;
window.tml_end_block = tml.endBlock;<|MERGE_RESOLUTION|>--- conflicted
+++ resolved
@@ -42,11 +42,7 @@
 };
 
 var tml = {
-<<<<<<< HEAD
-  version: '0.3.2',
-=======
   version: '0.3.3',
->>>>>>> ba5454c5
 
   application:null,
   block_options:[],

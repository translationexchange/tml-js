--- conflicted
+++ resolved
@@ -1,40 +1,12 @@
 
 // entry point for browserify
-<<<<<<< HEAD
-window.Tr8nSDK = require('../tr8n');
-
-window.tr8n_init = function(key, secret, options, callback) {
-  if (window.tr8n_already_initialized) return;
-  window.tr8n_already_initialized = true;
-
-  options = options || {};
-
-  var data = Tr8nSDK.utils.decodeAndVerifyParams(Tr8nSDK.utils.getCookie(key));
-//  console.log(data);
-
-  var current_translator = (data && data.translator) ? new Tr8nSDK.Translator(data.translator) : null;
-  var default_locale = "en-US";
-  var current_locale = options.locale ? options.locale : ((data && data.locale) ? data.locale : default_locale);
-  var current_source = options.source;
-
-  Tr8nSDK.init(key, secret, {
-    host: "http://localhost:3000",
-    default_locale: default_locale,
-    current_locale: current_locale,
-    current_source: current_source,
-    current_translator: current_translator,
-    delayed_flush: true,
-    api: "ajax",
-    cache: {
-      enabled: true,
-      adapter: options.cache || "browser"
-=======
 
 var config      = require('../configuration');
 var utils       = require('../utils');
 
 var Application = require('../application');
 var Translator  = require('../translator');
+var DomTokenizer  = require('../tokenizers/dom');
 
 var app = null;
 
@@ -60,7 +32,6 @@
           }
         })(sc))
       }
->>>>>>> f0f16e7d
     }
 
     if (callback) callback();
@@ -104,45 +75,6 @@
       host    : options.host
     });
 
-<<<<<<< HEAD
-    if (callback) callback();
-  });
-};
-
-window.tr = function(label, description, tokens, options) {
-  if (typeof description !== "string") {
-    options = tokens || {};
-    tokens  = description || {};
-    description = "";
-  }
-
-  options = Tr8nSDK.utils.extend({}, options, {
-    current_locale: Tr8nSDK.config.current_locale,
-    current_source: Tr8nSDK.config.current_source,
-    current_translator: Tr8nSDK.config.current_translator
-  });
-
-//  console.log(Tr8nSDK.config.current_translator);
-
-  return Tr8nSDK.translate(label, description, tokens, options);
-};
-
-window.tre = function(element_id) {
-  var container = document.getElementById(element_id);
-  Tr8nSDK.config.currentLanguage = Tr8nSDK.application.getLanguage(Tr8nSDK.config.current_locale);
-
-  var tokenizer = new Tr8nSDK.DomTokenizer(container, {}, {
-    "debug": false,
-    "data_tokens.numeric": true,
-    "current_source": Tr8nSDK.config.current_source,
-    "current_translator": Tr8nSDK.config.current_translator
-  });
-
-  var result = tokenizer.translate();
-//        console.log(result);
-  container.innerHTML = result;
-};
-=======
     var locales = [app.default_locale];
     if (current_locale) {
       locales.push(current_locale);
@@ -185,10 +117,41 @@
 
     var language = app.getLanguage(config.current_locale) || app.getLanguage(config.default_locale);
     return language.translate(label, description, tokens, options);
-  }  
+  },
 
-}
+  translateLabel: function(label, description, tokens, options) {
+    if (typeof description !== "string") {
+      options = tokens || {};
+      tokens  = description || {};
+      description = "";
+    }
+
+    options = utils.extend({}, {
+      skip_decorations: true
+    }, options);
+
+    return this.translate(label, description, tokens, options);
+  },
+
+  translateElement: function(element_id) {
+    var container = document.getElementById(element_id);
+    config.currentLanguage = app.getLanguage(Tr8nSDK.config.current_locale);
+
+    var tokenizer = new DomTokenizer(container, {}, {
+      "debug": false,
+      "data_tokens.numeric": true,
+      "current_source": config.current_source,
+      "current_translator": config.current_translator
+    });
+
+    var result = tokenizer.translate();
+  //        console.log(result);
+    container.innerHTML = result;
+  }
+
+};
 
 window.tr8n = tr8n;
 window.tr   = tr8n.translate;
->>>>>>> f0f16e7d
+window.trl  = tr8n.translateLabel;
+window.tre  = tr8n.translateElement;
/**
 * Copyright (c) 2015 Translation Exchange, Inc.
 *
 *  _______                  _       _   _             ______          _
 * |__   __|                | |     | | (_)           |  ____|        | |
 *    | |_ __ __ _ _ __  ___| | __ _| |_ _  ___  _ __ | |__  __  _____| |__   __ _ _ __   __ _  ___
 *    | | '__/ _` | '_ \/ __| |/ _` | __| |/ _ \| '_ \|  __| \ \/ / __| '_ \ / _` | '_ \ / _` |/ _ \
 *    | | | | (_| | | | \__ \ | (_| | |_| | (_) | | | | |____ >  < (__| | | | (_| | | | | (_| |  __/
 *    |_|_|  \__,_|_| |_|___/_|\__,_|\__|_|\___/|_| |_|______/_/\_\___|_| |_|\__,_|_| |_|\__, |\___|
 *                                                                                        __/ |
 *                                                                                       |___/
 * Permission is hereby granted, free of charge, to any person obtaining
 * a copy of this software and associated documentation files (the
 * "Software"), to deal in the Software without restriction, including
 * without limitation the rights to use, copy, modify, merge, publish,
 * distribute, sublicense, and/or sell copies of the Software, and to
 * permit persons to whom the Software is furnished to do so, subject to
 * the following conditions:
 *
 * The above copyright notice and this permission notice shall be
 * included in all copies or substantial portions of the Software.
 *
 * THE SOFTWARE IS PROVIDED "AS IS", WITHOUT WARRANTY OF ANY KIND,
 * EXPRESS OR IMPLIED, INCLUDING BUT NOT LIMITED TO THE WARRANTIES OF
 * MERCHANTABILITY, FITNESS FOR A PARTICULAR PURPOSE AND
 * NONINFRINGEMENT. IN NO EVENT SHALL THE AUTHORS OR COPYRIGHT HOLDERS BE
 * LIABLE FOR ANY CLAIM, DAMAGES OR OTHER LIABILITY, WHETHER IN AN ACTION
 * OF CONTRACT, TORT OR OTHERWISE, ARISING FROM, OUT OF OR IN CONNECTION
 * WITH THE SOFTWARE OR THE USE OR OTHER DEALINGS IN THE SOFTWARE.
 */

var md5 = require('./md5');

module.exports = {

  /**
   * hashValue
   *
   * @param {object} hash - hash to look for data
   * @param {string} key - dot separated nested key
   * @param {string} default_value - value to be returned if nothing is found
   */
  hashValue: function(hash, key, default_value) {
    default_value = default_value || null;
    var parts = key.split(".");
    for(var i=0; i<parts.length; i++) {
      var part = parts[i];
      if (typeof hash[part] === "undefined") return default_value;
      hash = hash[part];
    }
    return hash;
  },
  
  stripTags: function(input, allowed) {
    allowed = (((allowed || '') + '')
      .toLowerCase()
      .match(/<[a-z][a-z0-9]*>/g) || [])
      .join(''); // making sure the allowed arg is a string containing only tags in lowercase (<a><b><c>)
    var tags = /<\/?([a-z][a-z0-9]*)\b[^>]*>/gi,
      commentsAndPhpTags = /<!--[\s\S]*?-->|<\?(?:php)?[\s\S]*?\?>/gi;
    return input.replace(commentsAndPhpTags, '')
      .replace(tags, function($0, $1) {
        return allowed.indexOf('<' + $1.toLowerCase() + '>') > -1 ? $0 : '';
      });
  },

  escapeHtml: function(label) {
    return label
      .replace(/&/g, "&amp;")
      .replace(/</g, "&lt;")
      .replace(/>/g, "&gt;")
      .replace(/"/g, "&quot;")
      .replace(/'/g, "&#039;");
  },

  sanitizeString: function(string) {
    if (!string) return "";
    return string.replace(/^\s+|\s+$/g,"");
  },

  splitSentences: function(text) {
    var sentenceRegex = /[^.!?\s][^.!?]*(?:[.!?](?![\'"]?\s|$)[^.!?]*)*[.!?]?[\'"]?(?=\s|$)/g;
    return text.match(sentenceRegex);
    //return this.stripTags(text).match(sentenceRegex);
  },
  
  unique: function(elements) {
    return elements.reverse().filter(function (e, i, arr) {
      return arr.indexOf(e, i+1) === -1;
    }).reverse();
  },
  
  clone: function(obj) {
    if(obj === null || typeof obj == 'undefined' || typeof(obj) != 'object')
      return obj;
  
    var temp = obj.constructor(); // changed
  
    for(var key in obj)
      temp[key] = clone(obj[key]);
    return temp;
  },
  
  keys: function(obj) {
  //  var keys = []; for (k in obj) {keys.push(k)}
  //  return keys;
    return Object.keys(obj);
  },

  generateSourceKey: function(label) {
<<<<<<< HEAD
    return md5(label.call && label() || label);
=======
    if (this.isFunction(label))
      label = label();
    return md5(label);
>>>>>>> f4d79185
  },

  generateKey: function(label, description) {
    description = description || "";
    return md5(label + ";;;" + description);
  },

  escapeHTML: function(str) {
    return str.replace(/[&<>]/g, function(tag) {
      return {
        '&': '&amp;',
        '<': '&lt;',
        '>': '&gt;'
      }[tag] || tag;
    });
  },

  encode: function(params) {
    if (!params) return null;
    var data = new Buffer(JSON.stringify(params), 'utf-8').toString('base64');
    return encodeURIComponent(data);
  },

  decode: function(data) {
    if (!data) return null;
    try {
      return JSON.parse(new Buffer(decodeURIComponent(data), 'base64').toString('utf-8'));
    } catch (err) {
      // for backwards compatibility - some SDKs were doing double encoding
      return JSON.parse(new Buffer(decodeURIComponent(decodeURIComponent(data)), 'base64').toString('utf-8'));
    }
  },

  normalizeSource: function(url) {
    var parts = url.split("?");
    return parts[0];
  },

  normalizeParams: function(label, description, tokens, options) {
    if (typeof label === "object") {
      return label;
    }

    if (typeof description !== "string") {
      options     = tokens || {};
      tokens      = description || {};
      description = '';
    }

    options = options || {};

    return {
      label: label,
      description: description,
      tokens: tokens,
      options: options
    };
  },

  normalizePath: function(path) {
    return (path[0] == '/' ? '' : '/') + path;
  },

  assign: function(destination, source, deep) {  
    for (var key in source) {
      if (hasOwnProperty.call(source, key)) {
        if (deep && key in destination && typeof(destination[key]) == 'object' && typeof(source[key]) == 'object') {
          this.assign(destination[key], source[key], deep);
        } else {
          destination[key] = source[key];
        }
      }
    }
    return destination;
  },

  extend: function(destination) {
    for(var i=1; i<arguments.length; i++) {
      destination = this.assign(destination, arguments[i]);
    }
    return destination;
  },

  merge: function(destination) {
    for(var i=1; i<arguments.length; i++) {
      destination = this.assign(destination, arguments[i], true);
    }
    return destination;
  },

  addCSS: function(doc, value, inline) {
    var css = null;
    if (inline) {
      css = doc.createElement('style'); css.type = 'text/css';
      if (css.styleSheet) css.styleSheet.cssText = value;
      else css.appendChild(document.createTextNode(value));
    } else {
      css = doc.createElement('link'); css.setAttribute('type', 'text/css');
      css.setAttribute('rel', 'stylesheet'); css.setAttribute('media', 'screen');
      css.setAttribute('href', value);
    }
    doc.getElementsByTagName('head')[0].appendChild(css);
    return css;
  },

  addJS: function(doc, id, src, onload) {
    var script = doc.createElement('script');
    script.setAttribute('id', id); script.setAttribute('type', 'application/javascript');
    script.setAttribute('src', src);
    script.setAttribute('charset', 'UTF-8');
    if (onload) script.onload = onload;
    doc.getElementsByTagName('head')[0].appendChild(script);
    return script;
  },

  getCookieName: function(key) {
    return "trex_" + key;
  },

  getCookie: function(key) {
    var cname = this.getCookieName(key);
    var name = cname + "=";
    var ca = document.cookie.split(';');
    for(var i=0; i<ca.length; i++) {
      var c = ca[i];
      while (c.charAt(0)==' ') c = c.substring(1);
      if (c.indexOf(name) != -1) return c.substring(name.length,c.length);
    }
    return "";
  },

  setCookie: function(key, data) {
    var cname = this.getCookieName(key);
    document.cookie = cname + "=" + data + "; path=/";
  },

  // Simple JavaScript Templating
  // John Resig - http://ejohn.org/ - MIT Licensed
  /* jshint ignore:start */
  templateCache: {},
  template: function(str, data) {
    var cache = this.templateCache;
    // Figure out if we're getting a template, or if we need to
    // load the template - and be sure to cache the result.
    var fn = !/\W/.test(str) ?
      cache[str] = cache[str] ||
      this.template(document.getElementById(str).innerHTML) :

      // Generate a reusable function that will serve as a template
      // generator (and which will be cached).
      new Function("obj",
        "var p=[],print=function(){p.push.apply(p,arguments);};" +

          // Introduce the data as local variables using with(){}
        "with(obj){p.push('" +

          // Convert the template into pure JavaScript
        str
          .replace(/[\r\t\n]/g, " ")
          .split("<%").join("\t")
          .replace(/((^|%>)[^\t]*)'/g, "$1\r")
          .replace(/\t=(.*?)%>/g, "',$1,'")
          .split("\t").join("');")
          .split("%>").join("p.push('")
          .split("\r").join("\\'")
        + "');}return p.join('');");

    // Provide some basic currying to the user
    return data ? fn( data ) : fn;
  },
  /* jshint ignore:end */

  element: function(element_id) {
    if (typeof element_id == 'string') return document.getElementById(element_id);
    return element_id;
  },

  isNumber: function(str) {
    return str.search(/^\s*\d+\s*$/) != -1;
  },

  isArray: function(obj) {
    if (obj === null || typeof obj == 'undefined') return false;
    return (obj.constructor.toString().indexOf("Array") !== -1);
  },

  isObject: function(obj) {
    if (obj === null || typeof obj == 'undefined') return false;
    return (typeof obj == 'object');
  },

  isFunction: function(object) {
    return (typeof object === "function");
  },

  isString: function(obj) {
    return (typeof obj === 'string');
  },

  isURL: function(str) {
    str = "" + str;
    return (str.indexOf("http://") != -1) || (str.indexOf("https://") != -1);
  },

  toQueryParams: function (obj) {
    if (typeof obj == 'undefined' || obj === null) return "";
    if (typeof obj == 'string') return obj;

    var qs = [];
    for(var p in obj) {
      qs.push(p + "=" + encodeURIComponent(obj[p]));
    }
    return qs.join("&");
  },

  parallel: function(funcs, callback) {
    var k,i,l=0,c=0,r={},e = null;
    var cb = function(k){
      funcs[k](function(err, data){
        if(err) callback(err);
        if(data) r[k] = data;
        c++;
        if(c == l) {
          callback(null, r);
        }
      });
    };
    for(k in funcs) l++;
    if(!l) callback(null,r);
    for(k in funcs) {cb(k);}
  },

  localizeDate: function(date, format) {
    return date;
  }

};<|MERGE_RESOLUTION|>--- conflicted
+++ resolved
@@ -108,13 +108,10 @@
   },
 
   generateSourceKey: function(label) {
-<<<<<<< HEAD
-    return md5(label.call && label() || label);
-=======
-    if (this.isFunction(label))
+    if (this.isFunction(label)){
       label = label();
+    }
     return md5(label);
->>>>>>> f4d79185
   },
 
   generateKey: function(label, description) {

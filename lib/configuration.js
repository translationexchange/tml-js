--- conflicted
+++ resolved
@@ -66,73 +66,6 @@
     this.default_tokens[format][type][token] = value;
   },
 
-<<<<<<< HEAD
-  initTranslatorOptions: function() {
-    this.translator_options = {
-      "debug": true,
-      "debug_format_html": "<span style='font-size:20px;color:red;'>{<\/span> {$0} <span style='font-size:20px;color:red;'>}<\/span>",
-      "debug_format": "{{{{$0}}}}",
-      "split_sentences": false,
-      "nodes": {
-        "ignored":    [],
-        "scripts":    ["style", "script"],
-        "inline":     ["a", "span", "i", "b", "img", "strong", "s", "em", "u", "sub", "sup"],
-        "short":      ["i", "b"],
-        "splitters":  ["br", "hr"]
-      },
-      "attributes": {
-        "labels": ["title", "alt"]
-      },
-      "name_mapping": {
-        "b": "bold",
-        "i": "italic",
-        "a": "link",
-        "img": "picture"
-      },
-      "data_tokens": {
-        "special": false,
-        "numeric": false,
-        "numeric_name": "num"
-      }
-    };
-  },
-
-  initContextRules: function() {
-    this.context_rules = {
-      number: {
-        variables: {}
-      },
-      gender: {
-        variables: {
-          "@gender": function(obj) {
-            if (obj.sex == 0) return "female";
-            if (obj.sex == 1) return "male";
-            return "unknown";
-          }
-        }
-      },
-      genders: {
-        variables: {
-          "@genders": function(list) {
-            var genders = [];
-            list.forEach(function(obj) {
-              genders.push(obj.gender);
-            });
-            return genders;
-          }
-        }
-      },
-      date: {
-        variables: {}
-      },
-      time: {
-        variables: {}
-      }
-    };
-  },
-
-=======
->>>>>>> 54e1a872
   getContextRules: function(key) {
     return this.context_rules[key] || {};
   },

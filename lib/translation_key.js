--- conflicted
+++ resolved
@@ -240,12 +240,8 @@
     var tokenizer;
 
     // Process XMessage
-<<<<<<< HEAD
     if (options.syntax == 'xmessage') {
       // console.log(label);
-=======
-    if (options.xmessage) {
->>>>>>> b0c33368
       tokenizer = new XMessageTokenizer(label);
       return tokenizer.substitute(language, tokens, options);
     }

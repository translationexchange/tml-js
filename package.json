{
  "name": "tr8n",
<<<<<<< HEAD
  "description": "Translation framework from TranslationExchange.com",
  "version": "0.1.5",
=======
  "description": "Core translation framework from TranslationExchange.com",
  "version": "0.1.4",
>>>>>>> f3cd3187
  "author": {
    "name": "Michael Berkovich",
    "email": "michael@translationexchange.com"
  },
  "maintainers": [
<<<<<<< HEAD
    "Michael Berkovich <michael@tr8nhub.com>",
    "Ian McDaniel <ian@tr8nhub.com>"
=======
    "Michael Berkovich <michael@translationexchange.com>",
    "Ian McDaniels <ian@translationexchange.com>"
>>>>>>> f3cd3187
  ],
  "bugs": {
    "url": "https://github.com/tr8n/tr8n_js_core/issues"
  },
  "homepage": "https://github.com/tr8n/tr8n_js_core",
  "repository": {
    "type": "git",
    "url": "git://github.com/tr8n/tr8n_js_core.git"
  },
  "license": "MIT",
  "main": "./lib/tr8n",
  "keywords": [
    "internationalization",
    "translation",
    "localization",
    "translate",
    "localize",
    "i18n",
    "t9n",
    "tr8n",
    "l10n"
  ],
  "bin": {
    "tr8n": "./bin/tr8n"
  },
  "scripts": {
    "test": "grunt test"
  },
  "dependencies": {
    "request": "^2.40.0"
  },
  "devDependencies": {
    "commander": "2.0.0",
    "async": "~0.9.0",
    "browserify": "^4.2.1",
    "cookies": "^0.5.0",
    "coveralls": "^2.11.1",
    "grunt-blanket": "*",
    "grunt-browserify": "^2.1.3",
    "grunt-contrib-clean": "*",
    "grunt-contrib-copy": "*",
    "grunt-contrib-jshint": "~0.10.0",
    "grunt-contrib-uglify": "~0.5.1",
    "grunt-contrib-watch": "^0.6.1",
    "grunt-coveralls": "^1.0.0",
    "grunt-jsdoc": "^0.5.6",
    "grunt-karma": "^0.8.3",
    "grunt-mocha-test": "^0.11.0",
    "jake": "*",
    "jsdom": "*",
    "keygrip": "^1.0.1",
    "memcached": "^0.2.8",
    "mocha-lcov-reporter": "0.0.1",
    "phantomjs": "1.8.1-1",
    "proxyquire": "^1.0.1",
    "redis": "^0.11.0",
    "redis-mock": "^0.3.0",
    "request": "*",
    "should": "4.0.4",
    "travis-cov": "*"
  },
  "directories": {
    "test": "test"
  },
  "engines": {
    "node": ">=0.8.6"
  }
}<|MERGE_RESOLUTION|>--- conflicted
+++ resolved
@@ -1,24 +1,14 @@
 {
   "name": "tr8n",
-<<<<<<< HEAD
   "description": "Translation framework from TranslationExchange.com",
   "version": "0.1.5",
-=======
-  "description": "Core translation framework from TranslationExchange.com",
-  "version": "0.1.4",
->>>>>>> f3cd3187
   "author": {
     "name": "Michael Berkovich",
     "email": "michael@translationexchange.com"
   },
   "maintainers": [
-<<<<<<< HEAD
-    "Michael Berkovich <michael@tr8nhub.com>",
-    "Ian McDaniel <ian@tr8nhub.com>"
-=======
     "Michael Berkovich <michael@translationexchange.com>",
     "Ian McDaniels <ian@translationexchange.com>"
->>>>>>> f3cd3187
   ],
   "bugs": {
     "url": "https://github.com/tr8n/tr8n_js_core/issues"
